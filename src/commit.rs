use crate::cat_file;
use crate::hash_object;
use crate::tree_handler;
use crate::tree_handler::has_tree_changed_since_last_commit;
use std::fs;
use std::io;
use std::io::Read;
use std::io::Write;
use std::path::Path;

const NO_PARENT: &str = "0000000000000000000000000000000000000000";
const INDEX_FILE_NAME: &str = "index";

/// Creates a new commit file.
/// With the given tree hash, parent commit and message. Adds the author and date.
/// If no changes were made, it will not create a new commit and will return an error.
/// If the index file doesn't exist, it will return an error.
/// If the commit file was created successfully, it will return the hash of the new commit.
fn create_new_commit_file(
    directory: &str,
    message: &str,
    parent_commit: &str,
    git_ignore_path: &str,
) -> io::Result<String> {
    let index_path = directory.to_string() + "/" + INDEX_FILE_NAME;
    let commit_tree = tree_handler::build_tree_from_index(&index_path, directory, git_ignore_path)?;
    let (tree_hash, _) = tree_handler::write_tree(&commit_tree, directory)?;

    if !has_tree_changed_since_last_commit(&tree_hash, parent_commit, directory) {
        return Err(io::Error::new(io::ErrorKind::Other, "No changes were made"));
    }

    let time = chrono::Local::now();
    let commit_content = format!(
        "tree {tree_hash}\nparent {parent_commit}\nauthor {} {} {time}\ncommitter {} {} {time}\n\n{message}\0","user", "email@email", "user", "email@email"
    );

    let commit_hash = hash_object::store_string_to_file(&commit_content, directory, "commit")?;
    Ok(commit_hash)
}

/// Retrieves the name of the currently checked-out branch in a Git repository.
///
/// This function reads the contents of the Git repository's "HEAD" file to determine the currently
/// checked-out branch and returns its name as a string. The "HEAD" file typically contains a reference
/// to the branch that is currently active.
///
/// # Arguments
///
/// * `git_dir_path`: A string representing the path to the Git repository's root directory.
///
/// # Returns
///
/// Returns a `Result` containing the name of the currently checked-out branch as a string. In case of success,
/// an `io::Result<String>` is returned.
///
pub fn get_branch_name(git_dir_path: &str) -> io::Result<String> {
    let head_path = git_dir_path.to_string() + "/HEAD";
    let mut head_file = std::fs::File::open(head_path)?;
    let mut head_content = String::new();
    head_file.read_to_string(&mut head_content)?;

    let branch_name = match head_content.split('/').last() {
        Some(branch_name) => branch_name,
        None => {
            return Err(io::Error::new(
                io::ErrorKind::NotFound,
                "HEAD file is empty",
            ))
        }
    };
    let name: Vec<&str> = branch_name.split('\n').collect();
    Ok(name[0].to_string())
}

/// Creates a new commit file and updates the branch file.
/// the refs/heads/branch_name file will be updated with the new commit hash.
/// If the branch file doesn't exist, it will be created.
/// The index file must exist. If it doesn't exist, the function will return an error.
///
/// If no changes were made, it will not create a new commit and will return an error.
///
/// The commit file will be created with the following format:
/// tree <tree_hash>
/// parent <parent_hash>
/// author <author>
/// date: <date>
///
/// <message>
///
/// ## Parameters
///
/// * `git_dir_path` - The path to the git directory.
/// * `message` - The commit message.
///
/// ## Returns
///
/// The hash of the new commit.
///
pub fn new_commit(git_dir_path: &str, message: &str, git_ignore_path: &str) -> io::Result<String> {
    let branch_name = get_branch_name(git_dir_path)?;
    let branch_path = git_dir_path.to_string() + "/refs/heads/" + &branch_name;
    let parent_hash = match std::fs::File::open(&branch_path) {
        Ok(mut file) => {
            let mut parent_hash = String::new();
            file.read_to_string(&mut parent_hash)?;
            parent_hash
        }
        Err(_) => NO_PARENT.to_string(),
    };
    let commit_hash = create_new_commit_file(git_dir_path, message, &parent_hash, git_ignore_path)?;
    let mut branch_file = std::fs::File::create(&branch_path)?;
    branch_file.write_all(commit_hash.as_bytes())?;
    Ok(commit_hash)
}

/// Creates a new merge commit. merge commits are special as they have two parents. This function should only be used when merging two branches.
///
/// The commit file will be created with the following format:
/// tree <tree_hash>
/// parent <parent_hash>
/// parent <parent_hash>
/// author <author>
///
/// <message>
///
pub fn new_merge_commit(
    git_dir_path: &str,
    message: &str,
    parent_hash: &str,
    parent_hash2: &str,
    git_ignore_path: &str,
) -> io::Result<String> {
    let index_path = git_dir_path.to_string() + "/" + INDEX_FILE_NAME;
    let commit_tree =
        tree_handler::build_tree_from_index(&index_path, git_dir_path, git_ignore_path)?;
    let (tree_hash, _) = tree_handler::write_tree(&commit_tree, git_dir_path)?;
    let time = chrono::Local::now();
    let commit_content = format!("tree {tree_hash}\nparent {parent_hash}\nparent {parent_hash2}\nauthor {} {} {time}\ncommitter {} {} {time}\n\n{message}\0", "user", "email@email", "user", "email@email"
    );
    let commit_hash = hash_object::store_string_to_file(&commit_content, git_dir_path, "commit")?;
    let branch_name = get_branch_name(git_dir_path)?;
    let branch_path = git_dir_path.to_string() + "/refs/heads/" + &branch_name;
    let mut branch_file = std::fs::File::create(branch_path)?;
    branch_file.write_all(commit_hash.as_bytes())?;
    Ok(commit_hash)
}

/// Returns the parent hash of the given commit hash.
/// If the commit is not found, it returns an error.
///
/// ## Parameters
///
/// * `commit_hash` - The hash of the commit that you want the parent of.
/// * `git_dir_path` - The path to the git directory.
///
pub fn get_parent_hash(commit_hash: &str, git_dir_path: &str) -> io::Result<String> {
    let commit_file = cat_file::cat_file_return_content(commit_hash, git_dir_path)?;
    let parent_hash: &str = match commit_file.split('\n').nth(1) {
        Some(parent_hash) => match parent_hash.split(' ').nth(1) {
            Some(parent_hash) => parent_hash,
            None => {
                return Err(io::Error::new(
                    io::ErrorKind::NotFound,
                    "Parent hash not found",
                ))
            }
        },
        None => {
            return Err(io::Error::new(
                io::ErrorKind::NotFound,
                "Parent hash not found",
            ))
        }
    };

    Ok(parent_hash.to_string())
}

<<<<<<< HEAD
pub fn get_commit_message(commit_hash: &str, git_dir_path: &str) -> io::Result<String> {
    let commit_file = cat_file::cat_file_return_content(commit_hash, git_dir_path)?;
    let message: &str = match commit_file.split('\n').nth(5) {
        Some(message) => message,
        None => return Err(io::Error::new(io::ErrorKind::NotFound, "Message not found")),
    };
    Ok(message.to_string())
}
=======
/// Reads and returns the commit hash referred to by the HEAD reference in a Git repository.
///
/// This function reads the contents of the Git repository's "HEAD" file to determine the commit hash
/// to which it is currently referring. The "HEAD" file may contain a reference to a branch or a direct
/// commit hash. This function resolves the reference and returns the associated commit hash as a string.
///
/// # Arguments
///
/// * `git_dir`: A string representing the path to the Git repository's root directory.
///
/// # Returns
///
/// Returns a `Result` containing the commit hash as a string. In case of success, an `io::Result<String>` is returned.
///
>>>>>>> e124266f
pub fn read_head_commit_hash(git_dir: &str) -> io::Result<String> {
    let head_path = format!("{}/HEAD", git_dir);
    let head_content = fs::read_to_string(head_path)?;
    let last_commit_ref = head_content.trim().split(": ").last();

    match last_commit_ref {
        Some(refs) => {
            let heads_path = format!("{}/{}", git_dir, refs);
            if Path::new(&heads_path).exists() {
                fs::read_to_string(heads_path)
            } else {
                Ok(refs.to_string())
            }
        }
        None => Err(io::Error::new(
            io::ErrorKind::NotFound,
            "Error in head file",
        )),
    }
}

#[cfg(test)]
mod tests {
    fn create_git_dir(git_dir_path: &str) {
        let _ = std::fs::remove_dir_all(git_dir_path);
        let _ = std::fs::create_dir_all(git_dir_path);
        let _ = std::fs::create_dir_all(git_dir_path.to_string() + "/refs");
        let _ = std::fs::create_dir_all(git_dir_path.to_string() + "/refs/heads");
        let _ = std::fs::create_dir_all(git_dir_path.to_string() + "/objects");
        let _ = std::fs::create_dir_all(git_dir_path.to_string() + "/logs");
        let _ = std::fs::create_dir_all(git_dir_path.to_string() + "/logs/refs");
        let _ = std::fs::create_dir_all(git_dir_path.to_string() + "/logs/refs/heads");
        let mut head_file = std::fs::File::create(git_dir_path.to_string() + "/HEAD").unwrap();
        head_file
            .write_all("ref: refs/heads/main".as_bytes())
            .unwrap();

        let mut refs_file =
            std::fs::File::create(git_dir_path.to_string() + "/refs/heads/main").unwrap();
        refs_file
            .write_all("000008507513fcffffffb8914504defeeb800000".as_bytes())
            .unwrap();

        let mut index_file = std::fs::File::create(git_dir_path.to_string() + "/index").unwrap();
        let index_file_content = "00000855bce90795f20fffff5242cc9235000000 probando.txt\n00000c0a42c61e70f66bfffff38fa653b7200000 src/probando.c\n000008afba902111fffffa8ebcc70522a3e00000 src/pruebita.c\n00000128d8c22fc69fffff0d9620ab896b500000 src/prueba/prueba.c";
        index_file.write_all(index_file_content.as_bytes()).unwrap();
    }
    use super::*;

    fn reset_refs_file(git_dir_path: &str) {
        let refs_path = git_dir_path.to_string() + "/refs/heads/main";
        let mut refs_file = std::fs::File::create(&refs_path).unwrap();
        refs_file
            .write_all("000008507513fcffffffb8914504defeeb800000".as_bytes())
            .unwrap();
    }

    #[test]
    fn test_hash_in_refs_file() {
        let git_dir_path = "tests/commit/.mgit_test";
        create_git_dir(git_dir_path);
        let message = "test commit";
        let commit_hash = new_commit(git_dir_path, message, "").unwrap();
        let refs_path = git_dir_path.to_string() + "/refs/heads/main";
        let mut refs_file = std::fs::File::open(&refs_path).unwrap();
        let mut refs_content = String::new();
        refs_file.read_to_string(&mut refs_content).unwrap();
        assert_eq!(refs_content, commit_hash);
        let _ = std::fs::remove_dir_all(git_dir_path);
    }

    #[test]
    fn no_commit_made_if_no_changes() {
        let git_dir_path = "tests/commit/.mgit_test6";
        create_git_dir(git_dir_path);
        let message = "test commit";
        let commit_hash = new_commit(git_dir_path, message, "");
        let message = "test commit 2";
        let commit_hash2 = new_commit(git_dir_path, message, "");
        assert!(commit_hash.is_ok());
        assert!(commit_hash2.is_err());
        let _ = std::fs::remove_dir_all(git_dir_path);
    }

    #[test]
    fn test_commit_parent_is_correct() {
        let git_dir_path: &str = "tests/commit/.mgit_test1";
        create_git_dir(git_dir_path);
        let refs_dir = git_dir_path.to_string() + "/refs/heads/main";
        let mut ref_actual = std::fs::File::open(&refs_dir).unwrap();
        let mut ref_actual_content = String::new();
        ref_actual.read_to_string(&mut ref_actual_content).unwrap();
        let message = "test commit";
        let commit_hash = new_commit(git_dir_path, message, "").unwrap();
        let parent_hash = get_parent_hash(&commit_hash, git_dir_path).unwrap();
        assert_eq!(parent_hash, ref_actual_content);
        let _ = std::fs::remove_dir_all(git_dir_path);
    }

    #[test]
    fn head_does_not_exist_returns_error() {
        let git_dir_path = "tests/commit";
        let message = "test commit";
        let result = new_commit(git_dir_path, message, "");
        assert!(result.is_err());
    }

    #[test]
    fn commits_chained_correctly() {
        let git_dir_path = "tests/commit/.mgit_test2";
        create_git_dir(git_dir_path);
        reset_refs_file(git_dir_path);
        let message = "test commit";
        let commit_1_hash = new_commit(git_dir_path, message, "").unwrap();
        let parent_hash = get_parent_hash(&commit_1_hash, git_dir_path).unwrap();
        assert_eq!(parent_hash, "000008507513fcffffffb8914504defeeb800000");
        let mut index_file = std::fs::OpenOptions::new()
            .append(true)
            .open(git_dir_path.to_string() + "/index")
            .unwrap();
        index_file
            .write_all("\ne4482842d2f8e960ccb99c3026f1210ea2b1d24e src/prueba/prueba2.c".as_bytes())
            .unwrap();
        let message = "test commit 2";
        let commit_2_hash = new_commit(git_dir_path, message, "").unwrap();
        let parent_hash = get_parent_hash(&commit_2_hash, git_dir_path).unwrap();
        assert_eq!(parent_hash, commit_1_hash);

        let mut index_file = std::fs::OpenOptions::new()
            .append(true)
            .open(git_dir_path.to_string() + "/index")
            .unwrap();
        index_file
            .write_all("\n3ed3021d73efc1e9c5f31cf87934e49cd201a72c src/prueba/prueba3.c".as_bytes())
            .unwrap();
        let message = "test commit 3";
        let commit_3_hash = new_commit(git_dir_path, message, "").unwrap();
        let parent_hash = get_parent_hash(&commit_3_hash, git_dir_path).unwrap();
        assert_eq!(parent_hash, commit_2_hash);
        let _ = std::fs::remove_dir_all(git_dir_path);
    }

    #[test]
    fn chained_commits_messages_are_correct() {
        let git_dir_path = "tests/commit/.mgit_test3";
        create_git_dir(git_dir_path);
        reset_refs_file(git_dir_path);
        let message = "test commit";
        let commit_1_hash = new_commit(git_dir_path, message, "").unwrap();
        let commit_1_content =
            cat_file::cat_file_return_content(&commit_1_hash, git_dir_path).unwrap();

        let message = "test commit 2";
        let mut index_file = std::fs::OpenOptions::new()
            .append(true)
            .open(git_dir_path.to_string() + "/index")
            .unwrap();
        index_file
            .write_all("\n0894f78e615131459e43d258070b5540081f1d82 src/prueba/prueba2.c".as_bytes())
            .unwrap();
        let commit_2_hash = new_commit(git_dir_path, message, "").unwrap();
        let commit_2_content =
            cat_file::cat_file_return_content(&commit_2_hash, git_dir_path).unwrap();
        let message = "test commit 3";
        let mut index_file = std::fs::OpenOptions::new()
            .append(true)
            .open(git_dir_path.to_string() + "/index")
            .unwrap();
        index_file
            .write_all("\n85628bead31d2c14e4a56113e524eab2ccff22c9 src/prueba/prueba3.c".as_bytes())
            .unwrap();
        let commit_3_hash = new_commit(git_dir_path, message, "").unwrap();
        let commit_3_content =
            cat_file::cat_file_return_content(&commit_3_hash, git_dir_path).unwrap();
        assert_eq!(commit_1_content.split("\n").last().unwrap(), "test commit");
        assert_eq!(
            commit_2_content.split("\n").last().unwrap(),
            "test commit 2"
        );
        assert_eq!(
            commit_3_content.split("\n").last().unwrap(),
            "test commit 3"
        );
        let _ = std::fs::remove_dir_all(git_dir_path);
    }

    #[test]
    fn test_get_message_works_correctly() {
        let git_dir_path: &str = "tests/commit/.mgit_test_message";
        create_git_dir(git_dir_path);
        let refs_dir = git_dir_path.to_string() + "/refs/heads/main";
        let mut ref_actual = std::fs::File::open(&refs_dir).unwrap();
        let mut ref_actual_content = String::new();
        ref_actual.read_to_string(&mut ref_actual_content).unwrap();
        let message = "test commit";
        let commit_hash = new_commit(git_dir_path, message, "").unwrap();
        let commit_message = get_commit_message(&commit_hash, git_dir_path).unwrap();
        assert_eq!(commit_message, message);
        let _ = std::fs::remove_dir_all(git_dir_path);
    }
}<|MERGE_RESOLUTION|>--- conflicted
+++ resolved
@@ -177,7 +177,6 @@
     Ok(parent_hash.to_string())
 }
 
-<<<<<<< HEAD
 pub fn get_commit_message(commit_hash: &str, git_dir_path: &str) -> io::Result<String> {
     let commit_file = cat_file::cat_file_return_content(commit_hash, git_dir_path)?;
     let message: &str = match commit_file.split('\n').nth(5) {
@@ -186,7 +185,6 @@
     };
     Ok(message.to_string())
 }
-=======
 /// Reads and returns the commit hash referred to by the HEAD reference in a Git repository.
 ///
 /// This function reads the contents of the Git repository's "HEAD" file to determine the commit hash
@@ -201,7 +199,6 @@
 ///
 /// Returns a `Result` containing the commit hash as a string. In case of success, an `io::Result<String>` is returned.
 ///
->>>>>>> e124266f
 pub fn read_head_commit_hash(git_dir: &str) -> io::Result<String> {
     let head_path = format!("{}/HEAD", git_dir);
     let head_content = fs::read_to_string(head_path)?;
