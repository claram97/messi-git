--- conflicted
+++ resolved
@@ -680,7 +680,6 @@
     let git_dir1 = Path::new(&git_dir);
     let destination = &args;
 
-<<<<<<< HEAD
             if let Err(err) = force_checkout(git_dir1, destination) {
                 eprintln!("Error al forzar el cambio de rama o commit (descartando cambios sin confirmar): {:?}", err);
             }
@@ -691,16 +690,15 @@
                     std::io::ErrorKind::UnexpectedEof => {
                         eprintln!(" ");
                     }
-                    // Agregar más casos según sea necesario.
+                   
                     _ => { eprintln!("Error cambiar de rama : {:?}", err);}
                 }
                
             }
         }
-=======
     if let Err(err) = handle_checkout_option(git_dir1, &working_dir, option, destination.to_vec()) {
         eprintln!("Error al realizar el checkout: {:?}", err);
->>>>>>> 3982c765
+
     }
 }
 
