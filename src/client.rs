--- conflicted
+++ resolved
@@ -6,18 +6,7 @@
     path::PathBuf,
 };
 
-<<<<<<< HEAD
-use crate::cat_file;
-use crate::packfile_handler::Packfile;
-use crate::{
-    hash_object,
-    packfile_handler::{self, ObjectType},
-};
-
-// multi_ack_detailed side-band-64k thin-pack include-tag ofs-delta deepen-since deepen-not
-=======
 use crate::{packfile_handler, server_utils::*};
->>>>>>> efdb01df
 
 const VERSION: &str = "1";
 const GIT_UPLOAD_PACK: &str = "git-upload-pack";
@@ -81,14 +70,8 @@
         wanted_branchs: Vec<&str>, // recibir vector con varias branchs
         git_dir: &str,
         remote: &str,
-<<<<<<< HEAD
-    ) -> io::Result<String> {
-        self.connect()?;
-        self.initiate_connection(GIT_UPLOAD_PACK)?;
-=======
     ) -> io::Result<()> {
         self.clear();
->>>>>>> efdb01df
         self.git_dir = git_dir.to_string();
         self.remote = remote.to_string();
         self.connect()?;
@@ -103,33 +86,6 @@
         self.wait_and_unpack_packfile()?;
         for (branch, hash) in fetched_remotes_refs {
             self.update_remote(&branch, &hash)?;
-<<<<<<< HEAD
-            self.wait_packfile()?;
-            return Ok(hash);
-        }
-
-        Ok(String::new())
-    }
-
-    /// Initiates the "receive-pack" process for pushing updates to the remote Git repository.
-    ///
-    /// This function establishes a connection to the remote Git repository, negotiates the "receive-pack" process,
-    /// and sends updates for the specified reference. It checks if the reference exists locally, calculates the
-    /// difference in commits, and sends the updates to the remote repository. If the local reference is already up
-    /// to date, no updates are sent.
-    ///
-    /// # Arguments
-    ///
-    /// * `self`: A mutable reference to a `Client` instance, used to send updates to the remote repository.
-    /// * `pushing_ref`: The reference (branch) to be pushed to the remote repository.
-    /// * `git_dir`: The path to the local directory containing the Git repository.
-    ///
-    /// # Returns
-    ///
-    /// Returns a `Result` indicating success or failure. In case of success, an `io::Result<()>` is returned.
-    ///
-    pub fn receive_pack(&mut self, pushing_ref: &str, git_dir: &str) -> io::Result<()> {
-=======
         }
         Ok(())
     }
@@ -144,7 +100,6 @@
     ///   - git_dir: path to the git directory
     pub fn receive_pack(&mut self, branch: &str, git_dir: &str) -> io::Result<()> {
         self.clear();
->>>>>>> efdb01df
         self.connect()?;
         self.initiate_connection(GIT_RECEIVE_PACK)?;
         self.git_dir = git_dir.to_string();
@@ -175,59 +130,6 @@
         }
     }
 
-<<<<<<< HEAD
-    /// Initiates the "receive-pack" process for creating or updating a reference in the remote Git repository.
-    ///
-    /// This function initiates the "receive-pack" process for creating or updating a reference (branch) in the
-    /// remote Git repository. It prepares and sends the necessary data, including the previous and new commit
-    /// hashes and the reference to be updated. For creating a reference, pass "0" as the previous hash.
-    ///
-    /// # Arguments
-    ///
-    /// * `self`: A mutable reference to a `Client` instance, used to send updates to the remote repository.
-    /// * `pushing_ref`: The reference (branch) to be created or updated in the remote repository.
-    /// * `hash`: The new commit hash associated with the reference.
-    ///
-    /// # Returns
-    ///
-    /// Returns a `Result` indicating success or failure. In case of success, an `io::Result<()>` is returned.
-    ///
-    fn receive_pack_create(&mut self, pushing_ref: &str, hash: &str) -> io::Result<()> {
-        self.receive_pack_update(pushing_ref, "0", hash)
-    }
-
-    /// Initiates the "receive-pack" process for updating a reference in the remote Git repository.
-    ///
-    /// This function initiates the "receive-pack" process for updating a reference (branch) in the remote Git repository.
-    /// It prepares and sends the necessary data, including the previous and new commit hashes and the reference to be updated.
-    ///
-    /// # Arguments
-    ///
-    /// * `self`: A mutable reference to a `Client` instance, used to send updates to the remote repository.
-    /// * `pushing_ref`: The reference (branch) to be updated in the remote repository.
-    /// * `prev_hash`: The previous commit hash associated with the reference.
-    /// * `new_hash`: The new commit hash to update the reference.
-    ///
-    /// # Returns
-    ///
-    /// Returns a `Result` indicating success or failure. In case of success, an `io::Result<()>` is returned.
-    ///
-    fn receive_pack_update(
-        &mut self,
-        pushing_ref: &str,
-        prev_hash: &str,
-        new_hash: &str,
-    ) -> io::Result<()> {
-        let update = format!("{} {} {}\0", prev_hash, new_hash, pushing_ref);
-        // dbg!("Sleeping...");
-        // std::thread::sleep(std::time::Duration::from_secs(5));
-        self.send(&pkt_line(&update))?;
-        self.flush()?;
-
-        let missing_objects = get_missing_objects_from(new_hash, prev_hash, &self.git_dir)?;
-        let packfile = packfile_handler::create_packfile_from_set(missing_objects, &self.git_dir)?;
-        self.send_bytes(packfile.as_slice())?;
-=======
     // Clears the client state
     fn clear(&mut self) {
         self.git_dir = String::new();
@@ -238,7 +140,6 @@
     // Connects to the server and returns a Tcp socket
     fn connect(&mut self) -> io::Result<()> {
         self.socket = Some(TcpStream::connect(&self.address)?);
->>>>>>> efdb01df
         Ok(())
     }
 
@@ -275,23 +176,6 @@
         Ok(())
     }
 
-<<<<<<< HEAD
-    /// Returns a mutable reference to the underlying `TcpStream` used for communication.
-    ///
-    /// This method retrieves a mutable reference to the underlying `TcpStream` associated with the current
-    /// `Client` instance, which is used for communication with the remote Git repository. The method ensures
-    /// that a connection to the remote server has been established before returning the reference to the stream.
-    ///
-    /// # Returns
-    ///
-    /// Returns a `Result` containing the mutable reference to the `TcpStream` in case of a successful connection,
-    /// or an error in case the connection has not been established. The result is wrapped in an `io::Result<&mut TcpStream>`.
-    ///
-    fn socket(&mut self) -> io::Result<&mut TcpStream> {
-        match &mut self.socket {
-            Some(ref mut socket) => Ok(socket),
-            None => Err(connection_not_established_error()),
-=======
     // Auxiliar function. Given a vector of branchs, will ask the server for the missing objects
     //
     // Will fail if the server does not have the wanted branchs
@@ -318,7 +202,6 @@
                 }
             }
             fetched_remotes_refs.insert(branch.to_string(), hash);
->>>>>>> efdb01df
         }
         if !fetched_remotes_refs.is_empty() {
             self.send_wants(fetched_remotes_refs.values().collect())?;
@@ -328,81 +211,11 @@
         Ok(fetched_remotes_refs)
     }
 
-<<<<<<< HEAD
-    // Connects to the server and returns a Tcp socket
-    fn connect(&mut self) -> io::Result<()> {
-        self.socket = Some(TcpStream::connect(&self.address)?);
-        Ok(())
-    }
-
-    /// Ends the connection to the remote Git repository and closes the underlying socket.
-    ///
-    /// This method is responsible for finalizing the connection to the remote Git repository by ensuring that
-    /// any pending data is flushed and the underlying socket is closed. It effectively ends the communication
-    /// session with the remote repository.
-    ///
-    /// # Returns
-    ///
-    /// Returns a `Result` indicating success or failure. In case of success, an `io::Result<()>` is returned.
-    ///
-    fn end_connection(&mut self) -> io::Result<()> {
-        self.flush()?;
-        self.socket = None;
-        Ok(())
-    }
-
-    // Sends a message throw the socket
-    fn send(&mut self, message: &str) -> io::Result<()> {
-        dbg!(message);
-        write!(self.socket()?, "{}", message)
-    }
-
-    // Sends a message throw the socket as bytes
-    fn send_bytes(&mut self, content: &[u8]) -> io::Result<()> {
-        dbg!("Sending bytes...");
-        self.socket()?.write_all(content)
-    }
-
-    // Sends a 'flush' signal to the server
-    fn flush(&mut self) -> io::Result<()> {
-        self.send("0000")
-    }
-
-    // Sends a 'done' signal to the server
-    fn done(&mut self) -> io::Result<()> {
-        self.send("0009done\n")
-    }
-
-    // Updates FETCH_HEAD file overwritting it
-    fn update_fetch_head(&self, hash: &str) -> io::Result<()> {
-        let pathbuf = PathBuf::from(&self.git_dir);
-        let fetch_head = pathbuf.join("FETCH_HEAD");
-        let mut fetch_head = fs::File::create(fetch_head)?;
-        writeln!(fetch_head, "{}", hash)
-    }
-
-    // Updates remote head with the fetched hash
-    // REVISAR: ver que onda de donde saco el remote
-    fn update_remote(&self, remote_ref: &str, hash: &str) -> io::Result<()> {
-        let pathbuf = PathBuf::from(&self.git_dir);
-        let remote = pathbuf.join("refs").join("remotes").join(&self.remote);
-        fs::create_dir_all(&remote)?;
-        let remote = remote.join(remote_ref);
-        let mut file = fs::File::create(remote)?;
-        writeln!(file, "{}", hash)
-    }
-
-    // Tells the server which refs are required
-    // If the provided ref name does not exist in remote, then an error is returned.
-    fn want_ref(&mut self, wanted_ref: &str) -> io::Result<Option<String>> {
-        println!("Pido: {}", wanted_ref);
-=======
     // Sends a 'want' message to the server for each hash in the vector
     fn send_wants(&mut self, hashes: Vec<&String>) -> io::Result<()> {
         let first_want = format!("want {} {}\n", hashes[0], CAPABILITIES_UPLOAD);
         let first_want = pkt_line(&first_want);
         self.send(&first_want)?;
->>>>>>> efdb01df
 
         for hash in hashes.get(1..).unwrap_or(&[]) {
             let want = format!("want {}\n", hash);
@@ -412,26 +225,7 @@
         self.flush()
     }
 
-<<<<<<< HEAD
-    /// Sends "have" lines to the remote Git repository, indicating the commits present locally.
-    ///
-    /// This method sends "have" lines to the remote Git repository, each specifying a commit hash that is present
-    /// in the local Git repository. These lines help the remote repository identify commits it already has,
-    /// reducing the data transfer during operations like "git fetch."
-    ///
-    /// # Arguments
-    ///
-    /// * `self`: A mutable reference to a `Client` instance, used to send "have" lines to the remote repository.
-    /// * `local_refs`: A `HashMap` containing references (branch names) and their corresponding commit hashes
-    ///   present in the local Git repository.
-    ///
-    /// # Returns
-    ///
-    /// Returns a `Result` indicating success or failure. In case of success, an `io::Result<()>` is returned.
-    ///
-=======
     // Sends a 'have' message to the server for each hash in the hashmap
->>>>>>> efdb01df
     fn send_haves(&mut self, local_refs: HashMap<String, String>) -> io::Result<()> {
         if local_refs.is_empty() {
             return Ok(());
@@ -475,22 +269,6 @@
         self.receive_pack_update(pushing_ref, ZERO_HASH, hash)
     }
 
-<<<<<<< HEAD
-/// Reads a Git "packet line" from the provided TCP socket and returns its size and content as bytes.
-///
-/// This function reads a Git "packet line" from the specified TCP socket. A Git "packet line" typically
-/// consists of a 4-byte header indicating the line's total size, followed by the content. The function reads
-/// and parses the header to determine the line's size and then reads the content as bytes. It returns both
-/// the size and content as a tuple.
-///
-/// # Arguments
-///
-/// * `socket`: A mutable reference to the TCP socket from which to read the Git "packet line."
-///
-fn read_pkt_line_bytes(socket: &mut TcpStream) -> io::Result<(usize, Vec<u8>)> {
-    let mut buf = vec![0u8; 4];
-    socket.read_exact(&mut buf)?;
-=======
     // Sends a 'update' message to the server
     // Then, it sends the missing objects to the server in a packfile
     fn receive_pack_update(
@@ -502,7 +280,6 @@
         let update = format!("{} {} {}\0", prev_hash, new_hash, pushing_ref);
         self.send(&pkt_line(&update))?;
         self.flush()?;
->>>>>>> efdb01df
 
         let mut haves = HashSet::new();
         haves.insert(prev_hash.to_string());
@@ -522,109 +299,16 @@
         }
     }
 
-<<<<<<< HEAD
-/// Retrieves the name of the currently checked-out branch from the Git repository's HEAD file.
-///
-/// This function reads the contents of the Git repository's "HEAD" file to determine the currently
-/// checked-out branch and returns its name as a string. The "HEAD" file typically contains a reference
-/// to the branch that is currently active.
-///
-/// # Arguments
-///
-/// * `git_dir`: A string representing the path to the Git repository's root directory.
-///
-/// # Returns
-///
-/// Returns a `Result` containing the name of the currently checked-out branch as a string. In case of success,
-/// an `io::Result<String>` is returned.
-///
-fn get_head_branch(git_dir: &str) -> io::Result<String> {
-    let head = PathBuf::from(git_dir).join("HEAD");
-    let content = fs::read_to_string(head)?;
-    let (_, branch) = content.rsplit_once('/').ok_or(io::Error::new(
-        io::ErrorKind::InvalidData,
-        "Invalid data HEAD. Must have ref for fetch",
-    ))?;
-    Ok(branch.trim().to_string())
-}
-
-// Auxiliar function which get refs under refs/heads
-fn get_refs_heads(git_dir: &str) -> io::Result<HashMap<String, String>> {
-    let mut refs = HashMap::new();
-    let pathbuf = PathBuf::from(git_dir);
-    let heads = pathbuf.join("refs").join("heads");
-    for entry in fs::read_dir(&heads)? {
-        let filename = entry?.file_name().to_string_lossy().to_string();
-        let path = heads.join(filename);
-        let hash: String = fs::read_to_string(&path)?.trim().into();
-        let ref_path = path
-            .to_string_lossy()
-            .split_once('/')
-            .ok_or(Error::new(
-                io::ErrorKind::Other,
-                format!("Unknown error splitting path at '/': {:?}", path),
-            ))?
-            .1
-            .to_string();
-
-        refs.insert(ref_path, hash);
-    }
-    let head = pathbuf.join("HEAD");
-    if head.exists() {
-        let head_content: String = fs::read_to_string(head)?.trim().into();
-        match head_content.split_once(": ") {
-            Some((_, branch)) => {
-                if let Some(hash) = refs.get(branch) {
-                    refs.insert("HEAD".to_string(), hash.trim().into());
-                }
-            }
-            None => {
-                refs.insert("HEAD".to_string(), head_content);
-            }
-        };
-=======
     fn end_connection(&mut self) -> io::Result<()> {
         self.flush()?;
         self.socket = None;
         Ok(())
->>>>>>> efdb01df
-    }
-
-<<<<<<< HEAD
-/// Retrieves the set of missing Git objects between two commit hashes in a Git repository.
-///
-/// This function calculates and returns the set of missing Git objects (commits, trees, blobs, etc.)
-/// between two commit hashes in a Git repository. It recursively traverses the commit history from
-/// the new hash to the previous hash, identifying missing objects that need to be transferred during
-/// operations like "git push."
-///
-/// # Arguments
-///
-/// * `new_hash`: A string representing the hash of the newer commit in the Git repository.
-/// * `prev_hash`: A string representing the hash of the previous commit in the Git repository.
-/// * `git_dir`: A string representing the path to the Git repository's root directory.
-///
-/// # Returns
-///
-/// Returns a `Result` containing a set of missing Git objects as tuples of `ObjectType` and string identifiers.
-/// The `ObjectType` indicates the type of Git object, and the string identifier is its hash. In case of success,
-/// an `io::Result<HashSet<(ObjectType, String)>>` is returned.
-///
-fn get_missing_objects_from(
-    new_hash: &str,
-    prev_hash: &str,
-    git_dir: &str,
-) -> io::Result<HashSet<(ObjectType, String)>> {
-    let mut missing: HashSet<(ObjectType, String)> = HashSet::new();
-
-    if new_hash == prev_hash {
-        return Ok(missing);
-=======
+    }
+
     // Sends a message through the socket
     fn send(&mut self, message: &str) -> io::Result<()> {
         dbg!(message);
         write!(self.socket()?, "{}", message)
->>>>>>> efdb01df
     }
 
     // Sends a message through the socket as bytes
@@ -644,42 +328,8 @@
     }
 }
 
-<<<<<<< HEAD
-/// Retrieves Git objects (trees and blobs) referenced by a specific tree object in a Git repository.
-///
-/// This function reads a tree object's content and identifies the Git objects (trees and blobs) it references.
-/// It recursively traverses nested trees, populating a set with tuples representing the object type and its hash.
-///
-/// # Arguments
-///
-/// * `hash`: A string representing the hash of the tree object in the Git repository.
-/// * `git_dir`: A string representing the path to the Git repository's root directory.
-///
-/// # Returns
-///
-/// Returns a `Result` containing a set of Git objects as tuples of `ObjectType` and string identifiers.
-/// The `ObjectType` indicates the type of Git object (Tree or Blob), and the string identifier is its hash.
-/// In case of success, an `io::Result<HashSet<(ObjectType, String)>>` is returned.
-///
-fn get_objects_tree_objects(
-    hash: &str,
-    git_dir: &str,
-) -> io::Result<HashSet<(ObjectType, String)>> {
-    let mut objects: HashSet<(ObjectType, String)> = HashSet::new();
-    objects.insert((ObjectType::Tree, hash.to_string()));
-    let content = cat_file::cat_tree(hash, git_dir)?;
-
-    for (mode, _, hash) in content {
-        if mode == "040000" {
-            let tree_objects = get_objects_tree_objects(&hash, git_dir)?;
-            objects.extend(tree_objects);
-        } else {
-            objects.insert((ObjectType::Blob, hash.to_string()));
-        };
-=======
 impl Drop for Client {
     fn drop(&mut self) {
         let _ = self.end_connection();
->>>>>>> efdb01df
     }
 }