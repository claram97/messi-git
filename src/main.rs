use messi::parse_commands::get_user_input;

fn main() {
    let args = get_user_input();
    let _second_argument = match args.get(1) {
        Some(arg) => arg,
        None => {
            eprintln!("No se ha ingresado el segundo argumento.");
            return;
        }
    };
<<<<<<< HEAD
}
=======

    if let Some(git_command) = parse_git_command(second_argument) {
        handle_git_command(git_command, args);
    }
}

// fn main() {

//     //Create an empty index file
//     let mut file = File::create("tests/checkout/.mgit/index").unwrap();
//     //Rewrite HEAD
//     let mut head = File::create("tests/checkout/.mgit/HEAD").unwrap();
//     head.write_all(b"ref: refs/heads/main").unwrap();

//     let mut file_1 = File::create("tests/checkout/archivo.txt").unwrap();
//     file_1.write_all(b"Hello Wo22rld!").unwrap();
//     let mut file_2 = File::create("tests/checkout/otro_archivo.txt").unwrap();
//     file_2.write_all(b"Hellooo World!").unwrap();

//     //If dir doesnt exist, create it
//     if !Path::new("tests/checkout/directorio_para_probar").exists() {
//         std::fs::create_dir("tests/checkout/directorio_para_probar").unwrap();
//     }
//     let mut file_3 = File::create("tests/checkout/directorio_para_probar/nuevo_archivo.txt").unwrap();
//     file_3.write_all(b"Hellooo World!").unwrap();

//     add::add("tests/checkout/archivo.txt", "tests/checkout/.mgit/index", "tests/checkout/.mgit", "", None);
//     add::add("tests/checkout/otro_archivo.txt", "tests/checkout/.mgit/index", "tests/checkout/.mgit", "", None);
//     add::add("tests/checkout/directorio_para_probar/nuevo_archivo.txt", "tests/checkout/.mgit/index", "tests/checkout/.mgit", "", None);

//     let result = commit::new_commit("tests/checkout/.mgit", "Hola", "");
//     println!("{:?}", result);

//     let mut file_4 = File::create("tests/checkout/archivo3.txt").unwrap();
//     file_4.write_all(b"Helleeeo World!").unwrap();

//     //Edit file
//     let mut edit = File::write(&mut file_1, b"Este archivo fue cambiado").unwrap();

//     add::add("tests/checkout/archivo3.txt", "tests/checkout/.mgit/index", "tests/checkout/.mgit", "", None);
//     add::add("tests/checkout/archivo.txt", "tests/checkout/.mgit/index", "tests/checkout/.mgit", "", None);

//     let result2 = commit::new_commit("tests/checkout/.mgit", "Hola2", "");
//     println!("{:?}", result2);

//     //Get current directory
//     let current_dir = std::env::current_dir().unwrap();
//     let git_dir: PathBuf = current_dir.join("tests/checkout/.mgit");
//     let result3 = checkout::checkout_commit_detached(&git_dir, &result.unwrap());
// }
>>>>>>> b6d2e83f
<|MERGE_RESOLUTION|>--- conflicted
+++ resolved
@@ -9,13 +9,6 @@
             return;
         }
     };
-<<<<<<< HEAD
-}
-=======
-
-    if let Some(git_command) = parse_git_command(second_argument) {
-        handle_git_command(git_command, args);
-    }
 }
 
 // fn main() {
@@ -61,5 +54,4 @@
 //     let current_dir = std::env::current_dir().unwrap();
 //     let git_dir: PathBuf = current_dir.join("tests/checkout/.mgit");
 //     let result3 = checkout::checkout_commit_detached(&git_dir, &result.unwrap());
-// }
->>>>>>> b6d2e83f
+// }