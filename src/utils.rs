use std::{collections::HashSet, io, path::PathBuf};

use crate::commit;

/// Recursively searches for a directory named "name_of_git_directory" in the file system
/// starting from the location specified by "current_dir."
///
/// # Arguments
///
/// * `current_dir`: A mutable reference to a `PathBuf` representing the initial location from which the search begins.
/// * `name_of_git_directory`: The name of the directory being sought.
///
/// # Returns
///
/// This function returns an `Option<String>` containing the path to the found directory as a string if it is found.
/// If the directory is not found, it returns `None`.
pub fn find_git_directory(
    current_dir: &mut PathBuf,
    name_of_git_directory: &str,
) -> Option<String> {
    loop {
        let git_dir = current_dir.join(name_of_git_directory);
        if git_dir.exists() && git_dir.is_dir() {
            return Some(git_dir.display().to_string());
        }

        if !current_dir.pop() {
            break;
        }
    }
    None
}

<<<<<<< HEAD
pub fn get_branch_commit_history_with_messages(
    commit_hash: &str,
    git_dir: &str,
) -> io::Result<Vec<(String, String)>> {
    let mut parents: Vec<(String, String)> = Vec::new();
    let commit_message: String = commit::get_commit_message(commit_hash, git_dir)?;
    parents.push((commit_hash.to_string(), commit_message.to_string()));
    let mut commit_parent = commit::get_parent_hash(commit_hash, git_dir);
    while let Ok(parent) = commit_parent {
        println!("{}", parent);
        let commit_message = match commit::get_commit_message(&parent, git_dir) {
            Ok(message) => message,
            Err(_) => break,
        };
        parents.push((parent.clone(), commit_message.to_string()));
        commit_parent = commit::get_parent_hash(&parent, git_dir);
    }
    Ok(parents)
}
=======
/// Get the commit history for a given commit hash in a Git repository.
///
/// This function retrieves the commit history for a specified commit hash by recursively
/// traversing the parent commits until the initial commit (root) is reached. The resulting
/// commit history is returned as a vector of commit hashes in chronological order, starting
/// from the provided commit hash and going back in time.
///
/// # Arguments
///
/// * `commit_hash`: A string representing the commit hash from which to start fetching the history.
/// * `git_dir`: A string representing the path to the Git repository directory.
///
/// # Returns
///
/// Returns a `Result` with a vector of commit hashes if successful. If an error occurs during
/// the retrieval process, it returns an `io::Result` with an error message.
///
>>>>>>> e124266f
pub fn get_branch_commit_history(commit_hash: &str, git_dir: &str) -> io::Result<Vec<String>> {
    let mut parents = Vec::new();
    parents.push(commit_hash.to_string());
    let mut commit_parent = commit::get_parent_hash(commit_hash, git_dir);
    while let Ok(parent) = commit_parent {
        parents.push(parent.clone());
        commit_parent = commit::get_parent_hash(&parent, git_dir);
    }
    Ok(parents)
}

/// Get the unique commit history for a given commit hash in a Git repository.
///
/// This function retrieves the unique commit history for a specified commit hash by recursively
/// traversing the parent commits until the initial commit (root) is reached. The resulting
/// commit history is returned as a `HashSet` of commit hashes, ensuring uniqueness in the history.
///
/// # Arguments
///
/// * `commit_hash`: A string representing the commit hash from which to start fetching the history.
/// * `git_dir`: A string representing the path to the Git repository directory.
///
/// # Returns
///
/// Returns a `Result` with a `HashSet` of unique commit hashes if successful. If an error occurs
/// during the retrieval process, it returns an `io::Result` with an error message.
///
pub fn get_branch_commit_history_set(
    commit_hash: &str,
    git_dir: &str,
) -> io::Result<HashSet<String>> {
    let mut parents = HashSet::new();
    parents.insert(commit_hash.to_string());
    let mut commit_parent = commit::get_parent_hash(commit_hash, git_dir);
    while let Ok(parent) = commit_parent {
        parents.insert(parent.clone());
        commit_parent = commit::get_parent_hash(&parent, git_dir);
    }
    Ok(parents)
}

/// Get the path to the Git index file in a Git repository.
///
/// This function constructs and returns the path to the Git index file within the specified Git
/// repository directory. The index file, also known as the staging area or cache, stores information
/// about the files and their changes to be committed.
///
/// # Arguments
///
/// * `git_dir`: A string representing the path to the Git repository directory.
///
/// # Returns
///
/// Returns a `String` containing the full path to the Git index file within the repository directory.
///
pub fn get_index_file_path(git_dir: &str) -> String {
    let mut index_file = PathBuf::from(git_dir);
    index_file.push("index");
    index_file.display().to_string()
}

/// Get the path to the Git ignore file (`.gitignore`) in a Git repository.
///
/// This function constructs and returns the path to the `.gitignore` file within the specified Git
/// repository directory. The `.gitignore` file contains patterns and rules for files and directories
/// that should be ignored by Git.
///
/// # Arguments
///
/// * `git_dir`: A string representing the path to the Git repository directory.
///
/// # Returns
///
/// Returns a `String` containing the full path to the `.gitignore` file within the repository directory.
///
pub fn get_git_ignore_path(git_dir: &str) -> String {
    let mut git_ignore_file = PathBuf::from(git_dir);
    git_ignore_file.push(".gitignore");
    git_ignore_file.display().to_string()
}

#[cfg(test)]
mod tests {
    use std::{fs, io::Write};

    use crate::commit;

    use super::*;
    const NAME_OF_GIT_DIRECTORY: &str = ".test_git";

    #[test]
    fn find_git_directory_returns_none_when_no_git_directory_is_found() {
        let mut current_dir = PathBuf::from("tests/utils/empty");
        let git_directory_name = NAME_OF_GIT_DIRECTORY;

        assert_eq!(
            find_git_directory(&mut current_dir, git_directory_name),
            None
        );
    }

    #[test]
    fn find_git_directory_returns_path_to_git_directory_when_found() {
        let mut current_dir = PathBuf::from("tests/utils/not_empty");
        let git_directory_name = NAME_OF_GIT_DIRECTORY;

        let expected_path = "tests/utils/not_empty/.test_git";
        let expected_path = expected_path.to_string();

        assert_eq!(
            find_git_directory(&mut current_dir, git_directory_name),
            Some(expected_path)
        );
    }

    #[test]
    fn test_get_commit_1_parent() {
        if !fs::metadata("tests/utils/parents2").is_ok() {
            let _ = fs::create_dir_all("tests/utils/parents2");
        }

        let index_file = fs::File::create("tests/utils/parents2/index").unwrap();
        let mut index_file = io::BufWriter::new(index_file);
        //Write to the index file in the format hash path
        index_file
            .write_all(b"85628bead31d2c14e4a56113e524eab2ccff22c9\tREADME.md\n")
            .unwrap();

        fs::create_dir_all("tests/utils/parents2/refs/heads").unwrap();
        let mut main_file = fs::File::create("tests/utils/parents2/refs/heads/main").unwrap();
        main_file
            .write_all(b"0894f78e615131459e43d258070b5540081f1d82")
            .unwrap();

        let mut head_file = fs::File::create("tests/utils/parents2/HEAD").unwrap();
        head_file.write_all(b"ref: refs/heads/main").unwrap();

        let _ = fs::create_dir("tests/utils/parents2/objects").unwrap();
        let result = commit::new_commit("tests/utils/parents2", "Mensaje", "").unwrap();

        let git_dir = "tests/utils/parents2";
        let mut expected_parents = Vec::new();
        expected_parents.push(result.clone());
        expected_parents.push("0894f78e615131459e43d258070b5540081f1d82".to_string());

        assert_eq!(
            get_branch_commit_history(&result, git_dir).unwrap(),
            expected_parents
        );
        let _ = fs::remove_dir_all("tests/utils/parents2");
    }

    #[test]
    fn test_get_commit_many_parents_set() {
        if !fs::metadata("tests/utils/parents3").is_ok() {
            let _ = fs::create_dir_all("tests/utils/parents3");
        }

        let git_dir_path = "tests/utils/parents3";

        let index_file = fs::File::create("tests/utils/parents3/index").unwrap();
        let mut index_file = io::BufWriter::new(index_file);
        //Write to the index file in the format hash path
        index_file
            .write_all(b"1f7a7a472abf3dd9643fd615f6da379c4acb3e3a\tREADME.md\n")
            .unwrap();

        fs::create_dir_all("tests/utils/parents3/refs/heads").unwrap();
        let mut main_file = fs::File::create("tests/utils/parents3/refs/heads/main").unwrap();
        main_file
            .write_all(b"a4a7dce85cf63874e984719f4fdd239f5145052e")
            .unwrap();

        let mut head_file = fs::File::create("tests/utils/parents3/HEAD").unwrap();
        head_file.write_all(b"ref: refs/heads/main").unwrap();

        let _ = fs::create_dir_all("tests/utils/parents3/objects").unwrap();
        let commit_1_hash = commit::new_commit(git_dir_path, "Mensaje", "").unwrap();
        let mut index_file = std::fs::OpenOptions::new()
            .append(true)
            .open(git_dir_path.to_string() + "/index")
            .unwrap();
        index_file
            .write_all("\ne4482842d2f8e960ccb99c3026f1210ea2b1d24e src/prueba/prueba2.c".as_bytes())
            .unwrap();
        let commit_2_hash = commit::new_commit(git_dir_path, "Aaaa", "").unwrap();
        let mut index_file = std::fs::OpenOptions::new()
            .append(true)
            .open(git_dir_path.to_string() + "/index")
            .unwrap();
        index_file
            .write_all("\n3ed3021d73efc1e9c5f31cf87934e49cd201a72c src/prueba/prueba3.c".as_bytes())
            .unwrap();
        let commit_3_hash = commit::new_commit(git_dir_path, "Holaaa", "").unwrap();

        let mut expected_parents = Vec::new();
        expected_parents.push(commit_3_hash.clone());
        expected_parents.push(commit_2_hash);
        expected_parents.push(commit_1_hash);
        expected_parents.push("a4a7dce85cf63874e984719f4fdd239f5145052e".to_string());

        assert_eq!(
            get_branch_commit_history(&commit_3_hash, git_dir_path).unwrap(),
            expected_parents
        );

        let _ = fs::remove_dir_all("tests/utils/parents3");
    }
}<|MERGE_RESOLUTION|>--- conflicted
+++ resolved
@@ -31,7 +31,6 @@
     None
 }
 
-<<<<<<< HEAD
 pub fn get_branch_commit_history_with_messages(
     commit_hash: &str,
     git_dir: &str,
@@ -51,7 +50,6 @@
     }
     Ok(parents)
 }
-=======
 /// Get the commit history for a given commit hash in a Git repository.
 ///
 /// This function retrieves the commit history for a specified commit hash by recursively
@@ -69,7 +67,6 @@
 /// Returns a `Result` with a vector of commit hashes if successful. If an error occurs during
 /// the retrieval process, it returns an `io::Result` with an error message.
 ///
->>>>>>> e124266f
 pub fn get_branch_commit_history(commit_hash: &str, git_dir: &str) -> io::Result<Vec<String>> {
     let mut parents = Vec::new();
     parents.push(commit_hash.to_string());
