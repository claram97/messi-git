use crate::add::add;
use crate::branch;
use crate::branch::git_branch_for_ui;
use crate::check_ignore::git_check_ignore;
use crate::checkout::checkout_branch;
use crate::checkout::checkout_commit_detached;
use crate::checkout::create_and_checkout_branch;
use crate::checkout::create_or_reset_branch;
use crate::checkout::force_checkout;
use crate::commit;
use crate::commit::get_branch_name;
//use crate::fetch::git_fetch_for_gui;
use crate::gui::main_window::add_to_open_windows;
use crate::gui::style::apply_button_style;
use crate::gui::style::configure_repository_window;
use crate::gui::style::create_text_entry_window;
use crate::gui::style::filter_color_code;
use crate::gui::style::get_button;
use crate::gui::style::get_entry;
use crate::gui::style::get_text_view;
use crate::gui::style::load_and_get_window;
use crate::gui::style::show_message_dialog;
use crate::index;
use crate::index::Index;
use crate::log::log;
use crate::log::Log;
use crate::ls_files::git_ls_files;
use crate::merge;
use crate::pull::git_pull;
use crate::push;
use crate::rm::git_rm;
use crate::show_ref::git_show_ref;
use crate::status;
use crate::tree_handler;
use crate::tree_handler::Tree;
use crate::utils;
use crate::utils::find_git_directory;
use gtk::prelude::BuilderExtManual;
use gtk::Builder;
use gtk::Button;
use gtk::ButtonExt;
use gtk::DialogExt;
use gtk::Entry;
use gtk::EntryExt;
use gtk::GtkWindowExt;
use gtk::LabelExt;
use gtk::SwitchExt;
use gtk::TextBufferExt;
use gtk::TextView;
use gtk::TextViewExt;
use gtk::WidgetExt;
use std::env;
use std::io;
use std::path::Path;
use std::path::PathBuf;

use super::style::apply_entry_style;
use super::style::get_switch;

/// Displays a repository window with various buttons and actions in a GTK application.
///
/// This function initializes and displays a GTK repository window using a UI builder. It configures the window, adds buttons with specific actions, and sets their styles and click event handlers. The repository window provides buttons for actions like "Add," "Commit," "Push," and more.
///
pub fn show_repository_window(code_dir: &Path, working_dir: &Path) -> io::Result<()> {
    let builder: Builder = gtk::Builder::new();
    let complete_path_to_ui = code_dir.join("src/gui/new_window2.ui");
    let complete_path_to_ui_string = match complete_path_to_ui.to_str() {
        Some(string) => string,
        None => {
            return Err(io::Error::new(
                io::ErrorKind::Other,
                "Failed to convert path to string.\n",
            ))
        }
    };
    if let Some(new_window) = load_and_get_window(&builder, complete_path_to_ui_string, "window") {
        match env::set_current_dir(working_dir) {
            Ok(_) => println!("Working dir was setted correctly."),
            Err(err) => return Err(io::Error::new(io::ErrorKind::Other, err)),
        }
        setup_repository_window(&builder, &new_window)?;
        Ok(())
    } else {
        Err(io::Error::new(
            io::ErrorKind::Other,
            "Failed to show repository window.\n",
        ))
    }
}

/// Setup the repository window with the given GTK builder and window.
/// This function performs various setup tasks, such as configuring buttons and text views.
///
/// # Arguments
///
/// * `builder` - A reference to a GTK builder.
/// * `new_window` - A reference to a GTK window for the repository.
///
/// # Returns
///
/// Returns an `io::Result` indicating whether the setup was successful or resulted in an error.
///
fn setup_repository_window(builder: &gtk::Builder, new_window: &gtk::Window) -> io::Result<()> {
    let new_window_clone = new_window.clone();
    let builder_clone = builder.clone();
    let builder_clone1 = builder.clone();

    match set_staging_area_texts(&builder_clone) {
        Ok(_) => println!("La función 'set_staging_area_texts' se ejecutó correctamente."),
        Err(err) => println!(
            "Error al llamar a la función 'set_staging_area_texts': {:?}",
            err
        ),
    };
    match set_commit_history_view(&builder_clone1) {
        Ok(_) => println!("La función 'set_commit_history_view' se ejecutó correctamente."),
        Err(err) => println!(
            "Error al llamar a la función 'set_commit_history_view': {:?}",
            err
        ),
    };

    add_to_open_windows(&new_window_clone);
    configure_repository_window(new_window_clone)?;

    let builder_clone_for_merge = builder.clone();
    merge_window(&builder_clone_for_merge)?;

    let builder_clone_for_ls_files = builder.clone();
    list_files_window(&builder_clone_for_ls_files)?;

    let builder_clone_for_check_ignore = builder.clone();
    check_ignore_window(&builder_clone_for_check_ignore);

    let builder_clone_for_show_ref = builder.clone();
    show_ref_window(&builder_clone_for_show_ref);

    setup_buttons(builder)?;

    Ok(())
}

/// Setup buttons in the repository window using the given GTK builder.
/// This function sets up various buttons based on their IDs and connects click events to corresponding actions.
///
/// # Arguments
///
/// * `builder` - A reference to a GTK builder.
///
/// # Returns
///
/// Returns an `io::Result` indicating whether the button setup was successful or resulted in an error.
///
fn setup_buttons(builder: &gtk::Builder) -> io::Result<()> {
    let button_ids = [
        "show-log-button",
        "pull",
        "push",
        "show-branches-button",
        "delete-branch-button",
        "modify-branch-button",
        "add-path-button",
        "add-all-button",
        "remove-path-button",
        "commit-changes-button",
        "new-branch-button",
        "checkout1",
        "checkout2",
        "checkout3",
        "checkout4",
        "checkout5",
        "show-fetch",
    ];

    for button_id in button_ids.iter() {
        setup_button(builder, button_id)?;
    }

    Ok(())
}

/// Handles the Git pull operation in the current working directory.
///
/// # Errors
///
/// This function may return an error in the following cases:
/// - If it fails to determine the current directory.
/// - If it can't find the Git directory (".mgit").
/// - If it can't find the working directory based on the Git directory.
/// - If it fails to determine the current branch name.
/// - If there is an error during the Git pull operation.
///
fn handle_git_pull() -> io::Result<()> {
    let mut current_dir = std::env::current_dir()?;

    let git_dir = match find_git_directory(&mut current_dir, ".mgit") {
        Some(dir) => dir,
        None => {
            return Err(io::Error::new(
                io::ErrorKind::Other,
                "Can't find git dir.\n",
            ));
        }
    };

    let working_dir = match Path::new(&git_dir).parent() {
        Some(parent) => parent.to_string_lossy().to_string(),
        None => {
            return Err(io::Error::new(
                io::ErrorKind::Other,
                "Can't find working dir.\n",
            ));
        }
    };

    let current_branch = get_branch_name(&git_dir)?;

    git_pull(&current_branch, &working_dir, None, "localhost")?;

    Ok(())
}

/// Handles the Git push operation in the current working directory.
///
/// # Errors
///
/// This function may return an error in the following cases:
/// - If it fails to determine the current directory.
/// - If it can't find the Git directory (".mgit").
/// - If it fails to determine the current branch name.
/// - If there is an error during the Git push operation.
///
fn handle_git_push() -> io::Result<()> {
    let mut current_dir = std::env::current_dir()?;
    let git_dir = match find_git_directory(&mut current_dir, ".mgit") {
        Some(dir) => dir,
        None => {
            return Err(io::Error::new(
                io::ErrorKind::Other,
                "Can't find git dir.\n",
            ));
        }
    };
    let branch_name = get_branch_name(&git_dir)?;
    push::git_push(&branch_name, &git_dir)
}

/// Setup a button with the specified `button_id` using the given GTK builder. This function applies the
/// button's style, connects the click event to the corresponding action, and sets up various buttons based
/// on their IDs.
///
/// # Arguments
///
/// * `builder` - A reference to a GTK builder.
/// * `button_id` - A string representing the button's ID.
///
/// # Returns
///
/// Returns an `io::Result` indicating whether the button setup was successful or resulted in an error.
///
fn setup_button(builder: &gtk::Builder, button_id: &str) -> io::Result<()> {
    let button = get_button(builder, button_id);
    apply_button_style(&button).map_err(|err| io::Error::new(io::ErrorKind::Other, err))?;
    let builder_clone = builder.clone(); // Clonar el builder
    let button: gtk::Button = builder_clone
        .get_object(button_id)
        .ok_or_else(|| io::Error::new(io::ErrorKind::Other, "Failed to get the button object"))?;
    let merge_text_view = match get_text_view(&builder_clone, "merge-text-view") {
        Some(text_view) => text_view,
        None => {
            return Err(io::Error::new(
                io::ErrorKind::Other,
                "Couldn't find merge text view.",
            ));
        }
    };
    match button_id {
        "show-fetch" => {
            button.connect_clicked(move |_| {
                handle_fetch_button(&builder_clone);
            });
        }
        "show-log-button" => {
            button.connect_clicked(move |_| {
                handle_show_log_button_click(&builder_clone);
            });
        }
        "checkout1" => {
            button.connect_clicked(move |_| {
                let result = handle_checkout_branch_window();
                if result.is_ok() {
                    let result = show_current_branch_on_merge_window(&merge_text_view);
                    if result.is_err() {
                        eprintln!("No se pudo actualizar la rama actual en la ventana merge.");
                    }
                } else {
                    eprintln!("Error handling checkout branch window.")
                }
            });
        }
        "checkout2" => {
            button.connect_clicked(move |_| {
                let result = handle_create_and_checkout_branch_button();
                if result.is_ok() {
                    let result = show_current_branch_on_merge_window(&merge_text_view);
                    if result.is_err() {
                        eprintln!("No se pudo actualizar la rama actual en la ventana merge.");
                    }
                } else {
                    eprintln!("Error handling create and checkout branch button.");
                }
            });
        }
        "checkout3" => {
            button.connect_clicked(move |_| {
                let result = handle_create_or_reset_branch_button();
                if result.is_ok() {
                    let result = show_current_branch_on_merge_window(&merge_text_view);
                    if result.is_err() {
                        eprintln!("No se pudo actualizar la rama actual en la ventana merge.");
                    }
                } else {
                    eprintln!("Error handling create or reset branch button.");
                }
            });
        }
        "checkout4" => {
            button.connect_clicked(move |_| {
                let result = handle_checkout_commit_detached_button();
                if result.is_ok() {
                    let result = show_current_branch_on_merge_window(&merge_text_view);
                    if result.is_err() {
                        eprintln!("No se pudo actualizar la rama actual en la ventana merge.");
                    }
                } else {
                    eprintln!("Error handling checkout commit detached button.");
                }
            });
        }
        "checkout5" => {
            button.connect_clicked(move |_| {
                let result = handle_force_checkout_button();
                if result.is_ok() {
                    let result = show_current_branch_on_merge_window(&merge_text_view);
                    if result.is_err() {
                        eprintln!("No se pudo actualizar la rama actual en la ventana merge.");
                    }
                } else {
                    eprintln!("Error handling force checkout button.");
                }
            });
        }
        "pull" => {
            button.connect_clicked(move |_| {
                let result = handle_git_pull();
                match result {
                    Ok(_) => {
                        show_message_dialog("Éxito", "Succesfully pulled");
                    }
                    Err(err) => {
                        show_message_dialog("Error", &err.to_string());
                    }
                }
            });
        }
        "push" => {
            button.connect_clicked(move |_| {
                let result = handle_git_push();
                match result {
                    Ok(_) => {
                        show_message_dialog("Éxito", "Succesfully pushed");
                    }
                    Err(err) => {
                        show_message_dialog("Error", &err.to_string());
                    }
                }
            });
        }
        "show-branches-button" => {
            button.connect_clicked(move |_| {
                handle_show_branches_button(&builder_clone);
            });
        }
        "new-branch-button" => {
            button.connect_clicked(move |_| {
                let result = handle_create_branch_button();
                if result.is_err() {
                    eprintln!("Error handling create branch button.")
                }
            });
        }
        "delete-branch-button" => {
            button.connect_clicked(move |_| {
                let result = handle_delete_branch_button();
                if result.is_err() {
                    eprintln!("Error handling create branch button.")
                }
            });
        }
        "modify-branch-button" => {
            button.connect_clicked(move |_| {
                let result = handle_modify_branch_button();
                if result.is_err() {
                    eprintln!("Error handling create branch button.")
                }
            });
        }

        "add-path-button" => {
            button.connect_clicked(move |_| {
                let result = handle_add_path_button(&builder_clone);
                if result.is_err() {
                    eprintln!("Error handling add path button.")
                }
            });
        }
        "add-all-button" => {
            button.connect_clicked(move |_| {
                let result = handle_add_all_button(&builder_clone);
                if result.is_err() {
                    eprintln!("Error handling add path button.")
                }
            });
        }
        "remove-path-button" => {
            button.connect_clicked(move |_| {
                let result = handle_remove_path_window(&builder_clone);
                if result.is_err() {
                    eprintln!("Error handling remove path button.")
                }
            });
        }
        "commit-changes-button" => {
            button.connect_clicked(move |_| {
                let result = make_commit(&builder_clone);
                if result.is_err() {
                    eprintln!("Error in commit.");
                }
            });
        }
        _ => {}
    }
    Ok(())
}

pub fn obtain_text_from_fetch() -> Result<String, std::io::Error> {
    // let current_dir = match std::env::current_dir() {
    //     Ok(dir) => dir,
    //     Err(err) => {
    //         eprintln!("Error al obtener el directorio actual: {:?}", err);

    //     }
    // };
    // let url_text = &_args[2];//aca hay q poner la url
    // //The remote repo url is the first part of the URL, up until the last '/'.
    // let _remote_repo_url = match url_text.rsplit_once('/') {
    //     Some((string, _)) => string,
    //     None => "",
    // };

    // //The remote repository name is the last part of the URL.
    // let remote_repo_name = url_text.split('/').last().unwrap_or("");
    // let result = git_fetch_for_gui(
    //     Some(remote_repo_name),
    //     "localhost",
    //     current_dir.to_str().expect("Error "),
    // );
    // let refs_text: String = result.join("\n");

    // Ok(refs_text)
    Ok("hola".to_string())
}

fn handle_fetch_button(builder: &gtk::Builder) {
    let log_text_view_result: Option<gtk::TextView> = builder.get_object("fetch-text");

    if let Some(log_text_view) = log_text_view_result {
        let text_from_function = obtain_text_from_fetch();

        match text_from_function {
            Ok(texto) => {
                log_text_view.set_hexpand(true);
                log_text_view.set_halign(gtk::Align::Start);

                if let Some(buffer) = log_text_view.get_buffer() {
                    buffer.set_text(texto.as_str());
                } else {
                    eprintln!("Fatal error in show repository window.");
                }
            }
            Err(err) => {
                eprintln!("Error al obtener el texto: {}", err);
            }
        }
    } else {
        eprintln!("We couldn't find log text view 'log-text'");
    }
}

/// Handle the create and checkout branch button's click event. This function prompts the user to enter a path
/// and attempts to create and checkout a new branch based on the provided path. It shows a success message
/// dialog if the operation is successful, and an error message dialog if the branch doesn't exist.
///
/// # Arguments
///
/// * `builder` - A reference to a GTK builder used to create UI elements.
///
fn handle_create_and_checkout_branch_button() -> io::Result<()> {
    let result = create_text_entry_window("Enter the path of the file", move |text| {
        let resultado = obtain_text_from_create_and_checkout_branch(&text);
        match resultado {
            Ok(texto) => {
                show_message_dialog("Éxito", &format!("Changed correctly to branch '{}'", texto));
            }
            Err(_err) => {
                show_message_dialog("Error", "La rama indicada no existe.");
            }
        }
    });
    if result.is_err() {
        eprintln!("Error creating text entry window.");
    }

    result
}

/// Handle the create or reset branch button's click event. This function prompts the user to enter a path
/// and attempts to create or reset a branch based on the provided path. It shows a success message
/// dialog if the operation is successful, and an error message dialog if the branch doesn't exist.
///
/// # Arguments
///
/// * `builder` - A reference to a GTK builder used to create UI elements.
///
fn handle_create_or_reset_branch_button() -> io::Result<()> {
    let result = create_text_entry_window("Enter the path of the file", move |text| {
        let resultado = obtain_text_from_create_or_reset_branch(&text);
        match resultado {
            Ok(texto) => {
                show_message_dialog("Éxito", &format!("Changed correctly to branch '{}'", texto));
            }
            Err(_err) => {
                show_message_dialog("Error", "La rama indicada no existe.");
            }
        }
    });
    if result.is_err() {
        eprintln!("Error creating text entry window.");
    }
    result
}

/// Handle the checkout commit detached button's click event. This function prompts the user to enter a path
/// and attempts to check out a commit detached from the provided path. It shows a success message
/// dialog if the operation is successful, and an error message dialog if the branch doesn't exist.
///
/// # Arguments
///
/// * `builder` - A reference to a GTK builder used to create UI elements.
///
fn handle_checkout_commit_detached_button() -> io::Result<()> {
    let result = create_text_entry_window("Enter the path of the file", move |text| {
        let resultado = obtain_text_from_checkout_commit_detached(&text);
        match resultado {
            Ok(texto) => {
                show_message_dialog("Éxito", &format!("Changed correctly to branch '{}'", texto));
            }
            Err(_err) => {
                show_message_dialog("Error", "La rama indicada no existe.");
            }
        }
    });
    if result.is_err() {
        eprintln!("Error creating text entry window.");
    }
    result
}

/// Handle the force checkout button's click event. This function prompts the user to enter a path
/// and attempts to perform a force checkout operation on the provided path. It shows a success message
/// dialog if the operation is successful, and an error message dialog if the branch doesn't exist.
///
/// # Arguments
///
/// * `builder` - A reference to a GTK builder used to create UI elements.
///
fn handle_force_checkout_button() -> io::Result<()> {
    let result = create_text_entry_window("Enter the path of the file", move |text| {
        let resultado = obtain_text_from_force_checkout(&text);
        match resultado {
            Ok(texto) => {
                show_message_dialog("Éxito", &format!("Changed correctly to branch '{}'", texto));
            }
            Err(_err) => {
                show_message_dialog("Error", "La rama indicada no existe.");
            }
        }
    });
    if result.is_err() {
        eprintln!("Error creating text entry window.");
    }
    result
}

/// Handle the "Show Branches" button's click event. This function retrieves information about Git branches
/// and displays them in a text view within the GUI. If the operation is successful, it updates the text view
/// with the branch information. If there is an error, it prints an error message to the standard error.
///
/// # Arguments
///
/// * `builder` - A reference to a GTK builder used to create UI elements.
///
fn handle_show_branches_button(builder: &gtk::Builder) {
    let branch_text_view: gtk::TextView = builder.get_object("show-branches-text").unwrap();

    let text_from_function = git_branch_for_ui(None);
    match text_from_function {
        Ok(texto) => {
            let buffer = branch_text_view.get_buffer().unwrap();
            buffer.set_text(texto.as_str());
        }
        Err(err) => {
            eprintln!("Error al obtener el texto: {}", err);
        }
    }
}

/// Handle the "Create Branch" button's click event. This function opens a text entry window for users to enter
/// the name of the branch they want to create. Once the branch name is entered and confirmed, it attempts to create
/// the new branch and updates the repository window. If the operation is successful, it closes all windows.
/// If there is an error, it prints an error message to the standard error.
///
/// # Arguments
///
/// * `builder` - A reference to a GTK builder used to create UI elements.
///
/// # Errors
///
/// This function returns an `io::Result` where `Ok(())` indicates success, and `Err` contains an error description.
///
fn handle_create_branch_button() -> io::Result<()> {
    let create_result = create_text_entry_window("Enter the name of the branch", |text| {
        let result = git_branch_for_ui(Some(text));
        if result.is_err() {
            eprintln!("Error creating text entry window.");
        }
    });

    if create_result.is_err() {
        eprintln!("Error creating text entry window.");
    }

    Ok(())
}

fn handle_delete_branch_button() -> io::Result<()> {
    let create_result = create_text_entry_window("Enter the name of the branch", |text| {
        let result = git_branch_for_ui(Some(text)); // te dejo pa q le metas la llamdad
        if result.is_err() {
            eprintln!("Error creating text entry window.");
        }
    });

    if create_result.is_err() {
        eprintln!("Error creating text entry window.");
    }

    Ok(())
}
fn handle_modify_branch_button() -> io::Result<()> {
    let create_result = create_text_entry_window("Enter the name of the branch", |text| {
        let result = git_branch_for_ui(Some(text)); // aca te dejo pa q le metas la llamada
        if result.is_err() {
            eprintln!("Error creating text entry window.");
        }
    });

    if create_result.is_err() {
        eprintln!("Error creating text entry window.");
    }

    Ok(())
}

/// Handle the "Add Path" button's click event. This function opens a text entry window for users to enter the path of
/// the file they want to add to the staging area. Once the path is entered and confirmed, it attempts to add the file
/// and displays a success message or an error message if there was an issue.
///
/// # Arguments
///
/// * `builder` - A reference to a GTK builder used to create UI elements.
///
/// # Errors
///
/// This function returns an `io::Result` where `Ok(())` indicates success, and `Err` contains an error description.
///
fn handle_add_path_button(builder: &Builder) -> io::Result<()> {
    let builder_clone = builder.clone();
    let create_result = create_text_entry_window("Enter the path of the file", move |text| {
        match obtain_text_from_add(&text) {
            Ok(_texto) => {
                //show_message_dialog("Operación exitosa", "Agregado correctamente");
                let result = set_staging_area_texts(&builder_clone);
                if result.is_err() {
                    eprintln!("No se pudo actualizar la vista de staging.");
                }
            }
            Err(_err) => {
                show_message_dialog("Error", "El path ingresado no es correcto.");
            }
        }
    });

    if create_result.is_err() {
        eprintln!("Error creating text entry window.");
    }

    Ok(())
}

/// Handles the action when the "Add All" button is clicked in the user interface.
///
/// # Arguments
///
/// * `builder` - A reference to the GUI builder used to interact with the user interface.
///
/// # Errors
///
/// This function may return an error in the following cases:
/// - If it fails to determine the Git directory or the Git ignore path.
/// - If there is an error during the Git add operation.
/// - If there is an error updating the staging area view in the user interface.
///
fn handle_add_all_button(builder: &Builder) -> io::Result<()> {
    let builder_clone = builder.clone();

    let (git_dir, git_ignore_path) = find_git_directory_and_ignore()?;
    let index_path = format!("{}/index", git_dir);
    match add(
        "None",
        &index_path,
        &git_dir,
        &git_ignore_path,
        Some(vec![".".to_string()]),
    ) {
        Ok(_) => {
            println!("La función 'add' se ejecutó correctamente.");
        }
        Err(err) => {
            return Err(io::Error::new(
                io::ErrorKind::NotFound,
                format!("Error al llamar a la función 'add': {:?}", err),
            ))
        }
    }
    let result = set_staging_area_texts(&builder_clone);
    if result.is_err() {
        eprintln!("No se pudo actualizar la vista de staging.");
    }

    Ok(())
}

/// Handle the "Remove Path" button's click event. This function opens a text entry window for users to enter
/// the path of the file they want to remove. Once the path is entered and confirmed, it attempts to remove the file
/// and prints the result. If the operation is successful, it prints the removed file's path. If there is an error,
/// it prints an error message to the standard error.
///
/// # Arguments
///
/// * `builder` - A reference to a GTK builder used to create UI elements.
///
/// # Errors
///
/// This function returns an `io::Result` where `Ok(())` indicates success, and `Err` contains an error description.
///
fn handle_remove_path_window(builder: &gtk::Builder) -> io::Result<()> {
    let builder_clone = builder.clone();
    let result = create_text_entry_window("Enter the path of the file", move |text| {
        let resultado = obtain_text_from_remove(&text);
        match resultado {
            Ok(_texto) => {
                let result = set_staging_area_texts(&builder_clone);
                if result.is_err() {
                    eprintln!("No se pudo actualizar la vista de staging.");
                }
            }
            Err(_err) => {
                show_message_dialog("Error", "El path ingresado no es correcto.");
            }
        }
    });
    if result.is_err() {
        eprintln!("Error creating text entry window.");
    }
    Ok(())
}

/// Handle the "Checkout Branch" button's click event. This function opens a text entry window for users to enter
/// the name of the branch they want to check out. Once the branch name is entered and confirmed, it attempts to check
/// out the branch and updates the repository window. If the operation is successful, it displays a success message.
/// If there is an error, it displays an error message.
///
/// # Arguments
///
/// * `builder` - A reference to a GTK builder used to create UI elements.
///
/// # Errors
///
/// This function returns an `io::Result` where `Ok(())` indicates success, and `Err` contains an error description.
///
fn handle_checkout_branch_window() -> io::Result<()> {
    let result = create_text_entry_window("Enter the path of the file", move |text| {
        let resultado = obtain_text_from_checkout_branch(&text);
        match resultado {
            Ok(texto) => {
                show_message_dialog("Éxito", &format!("Changed correctly to branch '{}'", texto));
            }
            Err(_err) => match _err.kind() {
                std::io::ErrorKind::UnexpectedEof => {
                    show_message_dialog("Éxito", "Changed correctly to branch ");
                }
                _ => {
                    show_message_dialog("Error", "La rama indicada no existe.");
                }
            },
        }
    });
    if result.is_err() {
        eprintln!("Error creating text entry window.");
    }
    Ok(())
}

/// Handle the "Show Log" button's click event. This function retrieves a text view widget from the GTK builder
/// and populates it with the Git log data. If the operation is successful, it displays the log data in the text view.
/// If there is an error, it prints an error message to the standard error.
///
/// # Arguments
///
/// * `builder` - A reference to a GTK builder used to create UI elements.
///
fn handle_show_log_button_click(builder: &gtk::Builder) {
    let log_text_view_result: Option<gtk::TextView> = builder.get_object("log-text");

    if let Some(log_text_view) = log_text_view_result {
        let text_from_function = obtain_text_from_log();

        match text_from_function {
            Ok(texto) => {
                log_text_view.set_hexpand(true);
                log_text_view.set_halign(gtk::Align::Start);

                if let Some(buffer) = log_text_view.get_buffer() {
                    buffer.set_text(texto.as_str());
                } else {
                    eprintln!("Fatal error in show repository window.");
                }
            }
            Err(err) => {
                eprintln!("Error al obtener el texto: {}", err);
            }
        }
    } else {
        eprintln!("We couldn't find log text view 'log-text'");
    }
}

/// Stage changes for Git commit in a GTK+ application.
///
/// This is the public interface for staging changes for a Git commit. It takes a `texto` parameter
/// to specify the files to stage.
///
/// # Arguments
///
/// * `texto` - A string representing the files to be staged. Use `"."` to stage all changes.
///
/// # Returns
///
/// - `Ok("Ok".to_string())`: If the changes are successfully staged.
/// - `Err(std::io::Error)`: If an error occurs during the process, it returns an `std::io::Error.
pub fn obtain_text_from_add(texto: &str) -> Result<String, io::Error> {
    let (git_dir, git_ignore_path) = find_git_directory_and_ignore()?;

    stage_changes(&git_dir, &git_ignore_path, texto)
}

/// Find the Git directory and Git ignore file path.
///
/// Searches for the Git directory and Git ignore file in the given current directory.
/// Returns a tuple containing the Git directory path and Git ignore file path if found.
pub fn find_git_directory_and_ignore() -> Result<(String, String), io::Error> {
    let current_dir = std::env::current_dir()?;
    let mut current_dir_buf = current_dir.to_path_buf();
    let git_dir = find_git_directory(&mut current_dir_buf, ".mgit")
        .ok_or_else(|| io::Error::new(io::ErrorKind::NotFound, "Git directory not found"))?;

    let git_dir_parent = current_dir
        .parent()
        .ok_or_else(|| io::Error::new(io::ErrorKind::NotFound, "Gitignore file not found"))?;

    let git_ignore_path = format!("{}/.mgitignore", git_dir_parent.to_string_lossy());

    Ok((git_dir, git_ignore_path))
}

/// Stage changes for Git commit in a GTK+ application.
///
/// This function stages changes for a Git commit by adding specified files or all changes in the
/// working directory. Depending on the provided `texto`, it stages specific files or all changes for the commit.
///
/// # Arguments
///
/// * `current_dir` - The current working directory.
/// * `git_dir` - The Git directory path.
/// * `git_ignore_path` - The Git ignore file path.
/// * `texto` - A string representing the files to be staged. Use `"."` to stage all changes.
///
/// # Returns
///
/// - `Ok("Ok".to_string())`: If the changes are successfully staged.
/// - `Err(std::io::Error)`: If an error occurs during the process, it returns an `std::io::Error`.
fn stage_changes(git_dir: &str, git_ignore_path: &str, texto: &str) -> Result<String, io::Error> {
    let index_path = format!("{}/index", git_dir);
    match add(texto, &index_path, git_dir, git_ignore_path, None) {
        Ok(_) => {
            println!("La función 'add' se ejecutó correctamente.");
        }
        Err(err) => {
            return Err(io::Error::new(
                io::ErrorKind::NotFound,
                format!("Error al llamar a la función 'add': {:?}", err),
            ))
        }
    }

    Ok("Ok".to_string())
}

///
/// This function attempts to remove a file specified by `texto` from a custom version control system similar to Git.
/// It first identifies the Git-like directory (".mgit") in the current directory, and then it calls a function `git_rm`
/// to remove the file. If the removal is successful, it returns a message indicating success. If any errors occur
/// during the process, it returns an `io::Error`.
///
/// # Arguments
///
/// * `texto` - A string representing the file to be removed.
///
/// # Returns
///
/// * `Result<String, io::Error>` - A `Result` containing a success message or an `io::Error` if any issues occur.
///
pub fn obtain_text_from_remove(texto: &str) -> Result<String, io::Error> {
    let mut current_dir = std::env::current_dir()?;
    let git_dir = find_git_directory(&mut current_dir, ".mgit")
        .ok_or_else(|| io::Error::new(io::ErrorKind::NotFound, "Git directory not found\n"))?;
    let index_path = format!("{}/{}", git_dir, "index");
    let git_dir_parent = Path::new(&git_dir)
        .parent()
        .ok_or_else(|| io::Error::new(io::ErrorKind::NotFound, "Gitignore file not found\n"))?;
    let git_ignore_path = format!("{}/{}", git_dir_parent.to_string_lossy(), ".mgitignore");

    git_rm(texto, &index_path, &git_dir, &git_ignore_path)?;

    Ok("La función 'rm' se ejecutó correctamente.".to_string())
}

/// Force checkout a file from a custom Git-like version control system.
///
/// This function attempts to force checkout a file specified by `texto` from a custom version control system similar to Git.
/// It first identifies the Git-like directory (".mgit") in the current directory, and then it calls a function `force_checkout`
/// to force the checkout of the file. If the checkout is successful, it returns a "Ok" message. If any errors occur
/// during the process, it returns an `io::Error`.
///
/// # Arguments
///
/// * `texto` - A string representing the file to be forcefully checked out.
///
/// # Returns
///
/// * `Result<String, io::Error>` - A `Result` containing a success message "Ok" or an `io::Error` if any issues occur.
///
pub fn obtain_text_from_force_checkout(texto: &str) -> Result<String, io::Error> {
    let mut current_dir = std::env::current_dir()?;
    let git_dir: PathBuf = match find_git_directory(&mut current_dir, ".mgit") {
        Some(git_dir) => git_dir.into(),
        None => {
            return Err(io::Error::new(
                io::ErrorKind::NotFound,
                "Git directory not found\n",
            ));
        }
    };
    if let Err(err) = force_checkout(&git_dir, texto) {
        eprintln!(
            "Error al forzar el cambio de rama o commit (descartando cambios sin confirmar): {:?}",
            err
        );
    }
    //force_checkout(&git_dir, texto);

    Ok("Ok".to_string())
}

/// Checkout a commit in detached HEAD state from a custom Git-like version control system.
///
/// This function attempts to checkout a commit specified by `texto` in a detached HEAD state from a custom version control
/// system similar to Git. It first identifies the Git-like directory (".mgit") in the current directory and its parent
/// directory, and then it calls a function `checkout_commit_detached` to perform the checkout. If the checkout is successful,
/// it returns a message indicating success. If any errors occur during the process, it returns an `io::Error`.
///
/// # Arguments
///
/// * `texto` - A string representing the commit to be checked out in a detached HEAD state.
///
/// # Returns
///
/// * `Result<String, io::Error>` - A `Result` containing a success message or an `io::Error` if any issues occur.
///
pub fn obtain_text_from_checkout_commit_detached(texto: &str) -> Result<String, io::Error> {
    let mut current_dir = std::env::current_dir()?;
    let git_dir = find_git_directory(&mut current_dir, ".mgit")
        .ok_or_else(|| io::Error::new(io::ErrorKind::NotFound, "Git directory not found\n"))?;
    let git_dir_parent = Path::new(&git_dir)
        .parent()
        .ok_or_else(|| io::Error::new(io::ErrorKind::NotFound, "Gitignore file not found\n"))?;
    let git_dir_path = Path::new(&git_dir);
    let result = match checkout_commit_detached(
        git_dir_path,
        git_dir_parent.to_string_lossy().as_ref(),
        texto,
    ) {
        Ok(_) => Ok("La función 'checkout branch' se ejecutó correctamente.".to_string()),
        Err(err) => Err(io::Error::new(
            io::ErrorKind::NotFound,
            format!(
                "Error al llamar a la función 'checkout branch': {:?}\n",
                err
            ),
        )),
    };

    if result.is_err() {
        return Err(io::Error::new(
            io::ErrorKind::NotFound,
            "Error al llamar a la función 'checkout branch'\n",
        ));
    }

    Ok("Ok".to_string())
}

/// Create or reset a branch in a custom Git-like version control system.
///
/// This function attempts to create a new branch or reset an existing branch specified by `texto` in a custom version control
/// system similar to Git. It first identifies the Git-like directory (".mgit") in the current directory and its parent
/// directory, and then it calls a function `create_or_reset_branch` to perform the operation. If the operation is successful,
/// it returns a message indicating success. If any errors occur during the process, it returns an `io::Error`.
///
/// # Arguments
///
/// * `texto` - A string representing the branch name to be created or reset.
///
/// # Returns
///
/// * `Result<String, io::Error>` - A `Result` containing a success message or an `io::Error` if any issues occur.
///
pub fn obtain_text_from_create_or_reset_branch(texto: &str) -> Result<String, io::Error> {
    let mut current_dir = std::env::current_dir()?;
    let git_dir = find_git_directory(&mut current_dir, ".mgit")
        .ok_or_else(|| io::Error::new(io::ErrorKind::NotFound, "Git directory not found\n"))?;
    let git_dir_parent = Path::new(&git_dir)
        .parent()
        .ok_or_else(|| io::Error::new(io::ErrorKind::NotFound, "Gitignore file not found\n"))?;
    let git_dir_path = Path::new(&git_dir);
    let result = match create_or_reset_branch(
        git_dir_path,
        git_dir_parent.to_string_lossy().as_ref(),
        texto,
    ) {
        Ok(_) => Ok("La función 'checkout branch' se ejecutó correctamente.".to_string()),
        Err(err) => Err(io::Error::new(
            io::ErrorKind::NotFound,
            format!(
                "Error al llamar a la función 'checkout branch': {:?}\n",
                err
            ),
        )),
    };
    if result.is_err() {
        return Err(io::Error::new(
            io::ErrorKind::NotFound,
            "Error al llamar a la función 'checkout branch'\n",
        ));
    }
    Ok("Ok".to_string())
}

/// Create and checkout a branch in a custom Git-like version control system.
///
/// This function attempts to create a new branch specified by `texto` and checks it out in a custom version control system
/// similar to Git. It first identifies the Git-like directory (".mgit") in the current directory and its parent directory,
/// and then it calls a function `create_and_checkout_branch` to perform the operation. If the operation is successful, it
/// returns a message indicating success. If any errors occur during the process, it returns an `io::Error`.
///
/// # Arguments
///
/// * `texto` - A string representing the branch name to be created and checked out.
///
/// # Returns
///
/// * `Result<String, io::Error>` - A `Result` containing a success message or an `io::Error` if any issues occur.
///
pub fn obtain_text_from_create_and_checkout_branch(texto: &str) -> Result<String, io::Error> {
    let mut current_dir = std::env::current_dir()?;
    let git_dir = find_git_directory(&mut current_dir, ".mgit")
        .ok_or_else(|| io::Error::new(io::ErrorKind::NotFound, "Git directory not found\n"))?;
    let git_dir_parent = Path::new(&git_dir)
        .parent()
        .ok_or_else(|| io::Error::new(io::ErrorKind::NotFound, "Gitignore file not found\n"))?;
    let git_dir_path = Path::new(&git_dir);

    let result = match create_and_checkout_branch(
        git_dir_path,
        git_dir_parent.to_string_lossy().as_ref(),
        texto,
    ) {
        Ok(_) => Ok("La función 'checkout branch' se ejecutó correctamente.".to_string()),
        Err(err) => Err(io::Error::new(
            io::ErrorKind::NotFound,
            format!(
                "Error al llamar a la función 'checkout branch': {:?}\n",
                err
            ),
        )),
    };
    if result.is_err() {
        return Err(io::Error::new(
            io::ErrorKind::NotFound,
            "Error al llamar a la función 'checkout branch'\n",
        ));
    }
    Ok("Ok".to_string())
}

/// Checkout a branch in a custom Git-like version control system.
///
/// This function attempts to checkout an existing branch specified by `text` in a custom version control system similar to Git.
/// It first identifies the Git-like directory (".mgit") in the current directory and its parent directory, and then it calls a
/// function `checkout_branch` to perform the checkout operation. If the operation is successful, it returns a message indicating
/// success. If any errors occur during the process, it returns an `io::Error`.
///
/// # Arguments
///
/// * `text` - A string representing the name of the branch to be checked out.
///
/// # Returns
///
/// * `Result<String, io::Error>` - A `Result` containing a success message or an `io::Error` if any issues occur.
///
pub fn obtain_text_from_checkout_branch(text: &str) -> Result<String, io::Error> {
    let mut current_dir = std::env::current_dir()?;
    let git_dir = find_git_directory(&mut current_dir, ".mgit")
        .ok_or_else(|| io::Error::new(io::ErrorKind::NotFound, "Git directory not found\n"))?;
    let git_dir_parent = Path::new(&git_dir)
        .parent()
        .ok_or_else(|| io::Error::new(io::ErrorKind::NotFound, "Gitignore file not found\n"))?;
    let git_dir_path = Path::new(&git_dir);

    let _result = match checkout_branch(
        git_dir_path,
        git_dir_parent.to_string_lossy().as_ref(),
        text,
    ) {
        Ok(_) => Ok("The 'checkout branch' function executed successfully.".to_string()),
        Err(err) => {
<<<<<<< HEAD
            {
                match err.kind() {
                    std::io::ErrorKind::UnexpectedEof => {
                        eprintln!("exito.");
                    }
                    _ => {
                        return Err(io::Error::new(
                            io::ErrorKind::NotFound,
                            "Error calling the 'checkout branch' function\n",
                        ));
                    }
                };
=======
            match err.kind() {
                std::io::ErrorKind::UnexpectedEof => {
                    eprintln!("exito.");
                }
                _ => {
                    return Err(io::Error::new(
                        io::ErrorKind::NotFound,
                        "Error calling the 'checkout branch' function\n",
                    ));
                }
>>>>>>> 732b7035
            };
            Err(())
        }
    };
<<<<<<< HEAD
=======

>>>>>>> 732b7035
    Ok("Ok".to_string())
}

/// Obtain the Git log as a filtered and formatted string.
///
/// This function obtains the Git log from the Git directory, filters out color codes, and returns
/// it as a formatted string.
///
/// # Returns
///
/// - `Ok(log_text_filtered)`: If the Git log is obtained and processed successfully, it returns
///   the filtered and formatted log as a `String`.
/// - `Err(std::io::Error)`: If an error occurs during the process, it returns an `std::io::Error`.
///
pub fn obtain_text_from_log() -> Result<String, std::io::Error> {
    let mut current_dir = std::env::current_dir()?;
    let git_dir = match find_git_directory(&mut current_dir, ".mgit") {
        Some(git_dir) => git_dir,
        None => {
            return Err(io::Error::new(
                io::ErrorKind::NotFound,
                "Git directory not found\n",
            ))
        }
    };

    let log_iter = log(None, &git_dir, 10, 0, true);
    let log_iter = log_iter?;
    let log_text = get_logs_as_string(log_iter);
    let log_text_filtered = filter_color_code(&log_text);

    Ok(log_text_filtered)
}

/// Convert a log iterator into a formatted log string.
///
/// This function takes an iterator of log entries and converts it into a formatted log string.
///
/// # Arguments
///
/// * `log_iter` - An iterator that yields `Log` entries.
///
/// # Returns
///
/// A formatted log string containing log entries separated by newline characters.
pub fn get_logs_as_string(log_iter: impl Iterator<Item = Log>) -> String {
    let mut log_text = String::new();

    for log in log_iter {
        log_text.push_str(&log.to_string());
        log_text.push('\n');
    }

    log_text
}

/// ## `call_git_merge`
///
/// The `call_git_merge` function initiates a Git merge operation with the specified branch name.
///
/// ### Parameters
/// - `their_branch`: A string containing the name of the branch to merge.
///
/// ### Returns
/// Returns an `io::Result<()>` indicating success or an error.
///
pub fn call_git_merge(their_branch: &str) -> io::Result<Vec<String>> {
    let mut current_dir = std::env::current_dir()?;
    let git_dir = match find_git_directory(&mut current_dir, ".mgit") {
        Some(dir) => dir,
        None => {
            return Err(io::Error::new(
                io::ErrorKind::NotFound,
                "Not a git directory.\n",
            ));
        }
    };
    let root_dir = match Path::new(&git_dir).parent() {
        Some(dir) => dir,
        None => {
            return Err(io::Error::new(
                io::ErrorKind::NotFound,
                "Parent of git dir not found.\n",
            ));
        }
    };
    let our_branch = commit::get_branch_name(&git_dir)?;
    let (_, conflicts) = merge::git_merge(
        &our_branch,
        their_branch,
        &git_dir,
        root_dir.to_string_lossy().as_ref(),
    )?;
    Ok(conflicts)
}

/// ## `merge_button_connect_clicked`
///
/// The `merge_button_connect_clicked` function connects a GTK button's click event to perform a Git merge operation.
/// It also handles error messages and displays the merge result in a GTK text view.
///
/// ### Parameters
/// - `button`: A reference to the GTK button that triggers the merge operation.
/// - `entry`: A reference to the GTK entry where the user enters the branch name.
/// - `text_view`: A reference to the GTK text view where the merge result is displayed.
/// - `git_directory`: A string containing the path to the Git directory.
///
pub fn merge_button_connect_clicked(
    button: &gtk::Button,
    entry: &gtk::Entry,
    text_view: &gtk::TextView,
    git_directory: String,
) {
    let entry_clone = entry.clone();
    let text_view_clone = text_view.clone();
    let git_dir = git_directory.clone();
    button.connect_clicked(move |_| {
        let branch = entry_clone.get_text();
        if branch.is_empty() {
            show_message_dialog("Error", "Por favor, ingrese una rama.");
        } else if !branch::is_an_existing_branch(&branch, &git_dir) {
            show_message_dialog("Error", "Rama no encontrada.");
        } else {
            match call_git_merge(&branch) {
                Ok(conflicts) => {
                    match text_view_clone.get_buffer() {
                        Some(buff) => {
                            if conflicts.is_empty() {
                                buff.set_text("Merged successfully!");
                            } else {
                                let text = "Conflicts on merge!\n".to_string()
                                    + &conflicts.join("\n")
                                    + "\nPlease resolve the conflicts and commit the changes.";
                                buff.set_text(&text);
                            }
                        }
                        None => {
                            eprintln!("Couldn't write the output on the text view.");
                        }
                    };
                }
                Err(_e) => {
                    show_message_dialog("Error", "Merge interrupted due to an error.");
                }
            };
        }
    });
}

/// ## `set_merge_button_behavior`
///
/// The `set_merge_button_behavior` function sets the behavior for a GTK button to perform a Git merge operation.
/// It is responsible for connecting the button's click event and handling errors.
///
/// ### Parameters
/// - `button`: A reference to the GTK button that triggers the merge operation.
/// - `entry`: A reference to the GTK entry where the user enters the branch name.
/// - `text_view`: A reference to the GTK text view where the merge result is displayed.
///
pub fn set_merge_button_behavior(
    button: &gtk::Button,
    entry: &gtk::Entry,
    text_view: &gtk::TextView,
) -> io::Result<()> {
    let mut current_dir = std::env::current_dir()?;
    let git_dir = match find_git_directory(&mut current_dir, ".mgit") {
        Some(dir) => dir,
        None => {
            return Err(io::Error::new(
                io::ErrorKind::NotFound,
                "Git directory not found.\n",
            ));
        }
    };

    merge_button_connect_clicked(button, entry, text_view, git_dir);

    Ok(())
}

fn show_current_branch_on_merge_window(merge_text_view: &TextView) -> io::Result<()> {
    let mut current_dir = std::env::current_dir()?;
    let git_dir = match find_git_directory(&mut current_dir, ".mgit") {
        Some(dir) => dir,
        None => {
            return Err(io::Error::new(
                io::ErrorKind::NotFound,
                "Git directory not found.\n",
            ));
        }
    };

    let buffer = match merge_text_view.get_buffer() {
        Some(buff) => buff,
        None => {
            return Err(io::Error::new(
                io::ErrorKind::Interrupted,
                "Text view buffer can't be accessed.\n",
            ));
        }
    };

    let current_branch = commit::get_branch_name(&git_dir)?;
    buffer.set_text(
        &("La rama actual es: ".to_string()
            + &current_branch
            + ".\nIngrese la rama que quiere mergear con la rama actual.\n"),
    );

    Ok(())
}

pub fn list_modified_button_on_clicked(button: &Button, text_view: &gtk::TextView) {
    let cloned_text_view = text_view.clone();
    button.connect_clicked(move |_| {
        let mut current_dir = match std::env::current_dir() {
            Ok(dir) => dir,
            Err(_e) => {
                eprintln!("No se pudo obtener el directorio actual");
                show_message_dialog(
                    "Fatal error",
                    "Algo sucedió mientras intentábamos obtener los datos :(",
                );

                return;
            }
        };
        let git_dir = match find_git_directory(&mut current_dir, ".mgit") {
            Some(dir) => dir,
            None => {
                eprintln!("No se pudo obtener el git dir.");
                show_message_dialog(
                    "Fatal error",
                    "Algo sucedió mientras intentábamos obtener los datos :(",
                );

                return;
            }
        };
        let working_dir = match Path::new(&git_dir).parent() {
            Some(dir) => dir.to_string_lossy().to_string(),
            None => {
                eprintln!("No se pudo obtener el working dir.");
                show_message_dialog(
                    "Fatal error",
                    "Algo sucedió mientras intentábamos obtener los datos :(",
                );

                return;
            }
        };
        let current_dir = &current_dir.to_string_lossy().to_string();
        let line = vec!["git".to_string(), "ls-files".to_string(), "-m".to_string()];
        let index_path = format!("{}/{}", git_dir, "index");
        let gitignore_path = format!("{}/{}", git_dir, ".mgitignore");
        let index = match Index::load(&index_path, &git_dir, &gitignore_path) {
            Ok(index) => index,
            Err(_e) => {
                show_message_dialog(
                    "Fatal error",
                    "Algo sucedió mientras intentábamos obtener los datos :(",
                );

                return;
            }
        };
        let mut output: Vec<u8> = vec![];
        let result = git_ls_files(
            &working_dir,
            &git_dir,
            current_dir,
            line,
            &index,
            &mut output,
        );
        if result.is_err() {
            show_message_dialog(
                "Fatal error",
                "Algo sucedió mientras intentábamos obtener los datos :(",
            );
            return;
        }
        let buffer = match cloned_text_view.get_buffer() {
            Some(buf) => buf,
            None => {
                eprintln!("No se pudo obtener el text buffer");
                show_message_dialog(
                    "Fatal error",
                    "Algo sucedió mientras intentábamos obtener los datos :(",
                );
                return;
            }
        };

        let string = match String::from_utf8(output) {
            Ok(str) => str,
            Err(_e) => {
                eprintln!("No se pudo convertir el resultado a string.");
                show_message_dialog(
                    "Fatal error",
                    "Algo sucedió mientras intentábamos obtener los datos :(",
                );
                return;
            }
        };
        buffer.set_text(string.as_str());
    });
}

pub fn list_index_button_on_clicked(button: &Button, text_view: &gtk::TextView) {
    let cloned_text_view = text_view.clone();
    button.connect_clicked(move |_| {
        let mut current_dir = match std::env::current_dir() {
            Ok(dir) => dir,
            Err(_e) => {
                eprintln!("No se pudo obtener el directorio actual");
                show_message_dialog(
                    "Fatal error",
                    "Algo sucedió mientras intentábamos obtener los datos :(",
                );

                return;
            }
        };
        let git_dir = match find_git_directory(&mut current_dir, ".mgit") {
            Some(dir) => dir,
            None => {
                eprintln!("No se pudo obtener el git dir.");
                show_message_dialog(
                    "Fatal error",
                    "Algo sucedió mientras intentábamos obtener los datos :(",
                );

                return;
            }
        };
        let working_dir = match Path::new(&git_dir).parent() {
            Some(dir) => dir.to_string_lossy().to_string(),
            None => {
                eprintln!("No se pudo obtener el working dir.");
                show_message_dialog(
                    "Fatal error",
                    "Algo sucedió mientras intentábamos obtener los datos :(",
                );

                return;
            }
        };
        let current_dir = &current_dir.to_string_lossy().to_string();
        let line = vec!["git".to_string(), "ls-files".to_string()];
        let index_path = format!("{}/{}", git_dir, "index");
        let gitignore_path = format!("{}/{}", git_dir, ".mgitignore");
        let index = match Index::load(&index_path, &git_dir, &gitignore_path) {
            Ok(index) => index,
            Err(_e) => {
                show_message_dialog(
                    "Fatal error",
                    "Algo sucedió mientras intentábamos obtener los datos :(",
                );

                return;
            }
        };
        let mut output: Vec<u8> = vec![];
        let result = git_ls_files(
            &working_dir,
            &git_dir,
            current_dir,
            line,
            &index,
            &mut output,
        );
        if result.is_err() {
            show_message_dialog(
                "Fatal error",
                "Algo sucedió mientras intentábamos obtener los datos :(",
            );
            return;
        }
        let buffer = match cloned_text_view.get_buffer() {
            Some(buf) => buf,
            None => {
                eprintln!("No se pudo obtener el text buffer");
                show_message_dialog(
                    "Fatal error",
                    "Algo sucedió mientras intentábamos obtener los datos :(",
                );
                return;
            }
        };

        let string = match String::from_utf8(output) {
            Ok(str) => str,
            Err(_e) => {
                eprintln!("No se pudo convertir el resultado a string.");
                show_message_dialog(
                    "Fatal error",
                    "Algo sucedió mientras intentábamos obtener los datos :(",
                );
                return;
            }
        };
        buffer.set_text(string.as_str());
    });
}

pub fn list_untracked_button_on_clicked(button: &Button, text_view: &gtk::TextView) {
    let cloned_text_view = text_view.clone();
    button.connect_clicked(move |_| {
        let mut current_dir = match std::env::current_dir() {
            Ok(dir) => dir,
            Err(_e) => {
                eprintln!("No se pudo obtener el directorio actual");
                show_message_dialog(
                    "Fatal error",
                    "Algo sucedió mientras intentábamos obtener los datos :(",
                );

                return;
            }
        };
        let git_dir = match find_git_directory(&mut current_dir, ".mgit") {
            Some(dir) => dir,
            None => {
                eprintln!("No se pudo obtener el git dir.");
                show_message_dialog(
                    "Fatal error",
                    "Algo sucedió mientras intentábamos obtener los datos :(",
                );

                return;
            }
        };
        let working_dir = match Path::new(&git_dir).parent() {
            Some(dir) => dir.to_string_lossy().to_string(),
            None => {
                eprintln!("No se pudo obtener el working dir.");
                show_message_dialog(
                    "Fatal error",
                    "Algo sucedió mientras intentábamos obtener los datos :(",
                );

                return;
            }
        };
        let current_dir = &current_dir.to_string_lossy().to_string();
        let line = vec!["git".to_string(), "ls-files".to_string(), "-o".to_string()];
        let index_path = format!("{}/{}", git_dir, "index");
        let gitignore_path = format!("{}/{}", git_dir, ".mgitignore");
        let index = match Index::load(&index_path, &git_dir, &gitignore_path) {
            Ok(index) => index,
            Err(_e) => {
                show_message_dialog(
                    "Fatal error",
                    "Algo sucedió mientras intentábamos obtener los datos :(",
                );

                return;
            }
        };
        let mut output: Vec<u8> = vec![];
        let result = git_ls_files(
            &working_dir,
            &git_dir,
            current_dir,
            line,
            &index,
            &mut output,
        );
        if result.is_err() {
            show_message_dialog(
                "Fatal error",
                "Algo sucedió mientras intentábamos obtener los datos :(",
            );
            return;
        }
        let buffer = match cloned_text_view.get_buffer() {
            Some(buf) => buf,
            None => {
                eprintln!("No se pudo obtener el text buffer");
                show_message_dialog(
                    "Fatal error",
                    "Algo sucedió mientras intentábamos obtener los datos :(",
                );
                return;
            }
        };

        let string = match String::from_utf8(output) {
            Ok(str) => str,
            Err(_e) => {
                eprintln!("No se pudo convertir el resultado a string.");
                show_message_dialog(
                    "Fatal error",
                    "Algo sucedió mientras intentábamos obtener los datos :(",
                );
                return;
            }
        };
        buffer.set_text(string.as_str());
    });
}

pub fn list_files_window(builder: &Builder) -> io::Result<()> {
    let list_untracked_button = get_button(builder, "list-untracked-button");
    let list_index_button = get_button(builder, "list-index-button");
    let list_modified_button = get_button(builder, "list-modified-button");
    let text_view = match get_text_view(builder, "ls-files-view") {
        Some(text_view) => text_view,
        None => {
            eprintln!("Error!");
            return Ok(());
        }
    };
    apply_button_style(&list_untracked_button)
        .map_err(|err| io::Error::new(io::ErrorKind::Other, err))?;
    apply_button_style(&list_index_button)
        .map_err(|err| io::Error::new(io::ErrorKind::Other, err))?;
    apply_button_style(&list_modified_button)
        .map_err(|err| io::Error::new(io::ErrorKind::Other, err))?;
    list_untracked_button_on_clicked(&list_untracked_button, &text_view);
    list_index_button_on_clicked(&list_index_button, &text_view);
    list_modified_button_on_clicked(&list_modified_button, &text_view);
    Ok(())
}

pub fn check_ignore_button_on_clicked(
    button: &Button,
    text_view: &gtk::TextView,
    entry: &gtk::Entry,
    switch: &gtk::Switch,
) {
    let cloned_text_view = text_view.clone();
    let cloned_entry = entry.clone();
    let cloned_siwtch = switch.clone();
    button.connect_clicked(move |_| {
        let mut current_dir = match std::env::current_dir() {
            Ok(dir) => dir,
            Err(_e) => {
                eprintln!("No se pudo obtener el directorio actual");
                show_message_dialog(
                    "Fatal error",
                    "Algo sucedió mientras intentábamos obtener los datos :(",
                );

                return;
            }
        };
        let git_dir = match find_git_directory(&mut current_dir, ".mgit") {
            Some(dir) => dir,
            None => {
                eprintln!("No se pudo obtener el git dir.");
                show_message_dialog(
                    "Fatal error",
                    "Algo sucedió mientras intentábamos obtener los datos :(",
                );

                return;
            }
        };

        let gitignore_path = format!("{}/{}", git_dir, ".mgitignore");

        let path = cloned_entry.get_text();
        if path.is_empty() {
            show_message_dialog("Error", "Debe ingresar un path");
        } else {
            let line: Vec<String> = if cloned_siwtch.get_active() {
                vec![
                    "git".to_string(),
                    "check-ignore".to_string(),
                    "-v".to_string(),
                    path.to_string(),
                ]
            } else {
                vec![
                    "git".to_string(),
                    "check-ignore".to_string(),
                    path.to_string(),
                ]
            };
            let mut output: Vec<u8> = vec![];

            match git_check_ignore(".mgitignore", &gitignore_path, line, &mut output) {
                Ok(_) => {
                    let buffer = match cloned_text_view.get_buffer() {
                        Some(buf) => buf,
                        None => {
                            eprintln!("No se pudo obtener el text buffer");
                            show_message_dialog(
                                "Fatal error",
                                "Algo sucedió mientras intentábamos obtener los datos :(",
                            );
                            return;
                        }
                    };

                    let string = match String::from_utf8(output) {
                        Ok(str) => str,
                        Err(_e) => {
                            eprintln!("No se pudo convertir el resultado a string.");
                            show_message_dialog(
                                "Fatal error",
                                "Algo sucedió mientras intentábamos obtener los datos :(",
                            );
                            return;
                        }
                    };
                    buffer.set_text(string.as_str());
                }
                Err(e) => {
                    eprintln!("{}", e);
                    show_message_dialog(
                        "Fatal error",
                        "Algo sucedió mientras intentábamos obtener los datos :(",
                    );
                    //no sé, personalizar esto jiji
                }
            }
        }
    });
}

pub fn check_ignore_window(builder: &Builder) {
    let check_ignore_button = get_button(builder, "check-ignore-button");
    let check_ignore_entry = match get_entry(builder, "check-ignore-entry") {
        Some(entry) => entry,
        None => {
            eprintln!("No se pudo obtener el entry.");
            return;
        }
    };
    let check_ignore_view = match get_text_view(builder, "check-ignore-view") {
        Some(view) => view,
        None => {
            eprintln!("No se pudo obtener el text view.");
            return;
        }
    };

    let check_ignore_switch = match get_switch(builder, "check-ignore-switch") {
        Some(view) => view,
        None => {
            eprintln!("No se pudo obtener el switch.");
            return;
        }
    };

    match apply_button_style(&check_ignore_button) {
        Ok(_) => {}
        Err(e) => {
            eprintln!("{}", e);
        }
    }
    apply_entry_style(&check_ignore_entry);

    check_ignore_button_on_clicked(
        &check_ignore_button,
        &check_ignore_view,
        &check_ignore_entry,
        &check_ignore_switch,
    );
}

pub fn handle_apply_button_style(button: &Button) {
    match apply_button_style(button) {
        Ok(_) => {}
        Err(_e) => {
            eprintln!("No se pudo aplicar el estilo al botón");
        }
    }
}

pub fn show_ref_button_on_clicked(button: &Button, text_view: &gtk::TextView) {
    let cloned_text_view = text_view.clone();
    button.connect_clicked(move |_| {
        let mut current_dir = match std::env::current_dir() {
            Ok(dir) => dir,
            Err(_e) => {
                eprintln!("No se pudo obtener el directorio actual");
                show_message_dialog(
                    "Fatal error",
                    "Algo sucedió mientras intentábamos obtener los datos :(",
                );

                return;
            }
        };
        let git_dir = match find_git_directory(&mut current_dir, ".mgit") {
            Some(dir) => dir,
            None => {
                eprintln!("No se pudo obtener el git dir.");
                show_message_dialog(
                    "Fatal error",
                    "Algo sucedió mientras intentábamos obtener los datos :(",
                );

                return;
            }
        };
        let line = vec!["git".to_string(), "show-ref".to_string()];

        let mut output: Vec<u8> = vec![];
        let result = git_show_ref(&git_dir, line, &mut output);
        if result.is_err() {
            show_message_dialog(
                "Fatal error",
                "Algo sucedió mientras intentábamos obtener los datos :(",
            );
            return;
        }
        let buffer = match cloned_text_view.get_buffer() {
            Some(buf) => buf,
            None => {
                eprintln!("No se pudo obtener el text buffer");
                show_message_dialog(
                    "Fatal error",
                    "Algo sucedió mientras intentábamos obtener los datos :(",
                );
                return;
            }
        };

        let string = match String::from_utf8(output) {
            Ok(str) => str,
            Err(_e) => {
                eprintln!("No se pudo convertir el resultado a string.");
                show_message_dialog(
                    "Fatal error",
                    "Algo sucedió mientras intentábamos obtener los datos :(",
                );
                return;
            }
        };
        buffer.set_text(string.as_str());
    });
}

pub fn show_heads_button_on_clicked(button: &Button, text_view: &gtk::TextView) {
    let cloned_text_view = text_view.clone();
    button.connect_clicked(move |_| {
        let mut current_dir = match std::env::current_dir() {
            Ok(dir) => dir,
            Err(_e) => {
                eprintln!("No se pudo obtener el directorio actual");
                show_message_dialog(
                    "Fatal error",
                    "Algo sucedió mientras intentábamos obtener los datos :(",
                );

                return;
            }
        };
        let git_dir = match find_git_directory(&mut current_dir, ".mgit") {
            Some(dir) => dir,
            None => {
                eprintln!("No se pudo obtener el git dir.");
                show_message_dialog(
                    "Fatal error",
                    "Algo sucedió mientras intentábamos obtener los datos :(",
                );

                return;
            }
        };
        let line = vec![
            "git".to_string(),
            "show-ref".to_string(),
            "--heads".to_string(),
        ];

        let mut output: Vec<u8> = vec![];
        let result = git_show_ref(&git_dir, line, &mut output);
        if result.is_err() {
            show_message_dialog(
                "Fatal error",
                "Algo sucedió mientras intentábamos obtener los datos :(",
            );
            return;
        }
        let buffer = match cloned_text_view.get_buffer() {
            Some(buf) => buf,
            None => {
                eprintln!("No se pudo obtener el text buffer");
                show_message_dialog(
                    "Fatal error",
                    "Algo sucedió mientras intentábamos obtener los datos :(",
                );
                return;
            }
        };

        let string = match String::from_utf8(output) {
            Ok(str) => str,
            Err(_e) => {
                eprintln!("No se pudo convertir el resultado a string.");
                show_message_dialog(
                    "Fatal error",
                    "Algo sucedió mientras intentábamos obtener los datos :(",
                );
                return;
            }
        };
        buffer.set_text(string.as_str());
    });
}

pub fn show_tags_button_on_clicked(button: &Button, text_view: &gtk::TextView) {
    let cloned_text_view = text_view.clone();
    button.connect_clicked(move |_| {
        let mut current_dir = match std::env::current_dir() {
            Ok(dir) => dir,
            Err(_e) => {
                eprintln!("No se pudo obtener el directorio actual");
                show_message_dialog(
                    "Fatal error",
                    "Algo sucedió mientras intentábamos obtener los datos :(",
                );

                return;
            }
        };
        let git_dir = match find_git_directory(&mut current_dir, ".mgit") {
            Some(dir) => dir,
            None => {
                eprintln!("No se pudo obtener el git dir.");
                show_message_dialog(
                    "Fatal error",
                    "Algo sucedió mientras intentábamos obtener los datos :(",
                );

                return;
            }
        };
        let line = vec![
            "git".to_string(),
            "show-ref".to_string(),
            "--tags".to_string(),
        ];

        let mut output: Vec<u8> = vec![];
        let result = git_show_ref(&git_dir, line, &mut output);
        if result.is_err() {
            show_message_dialog(
                "Fatal error",
                "Algo sucedió mientras intentábamos obtener los datos :(",
            );
            return;
        }
        let buffer = match cloned_text_view.get_buffer() {
            Some(buf) => buf,
            None => {
                eprintln!("No se pudo obtener el text buffer");
                show_message_dialog(
                    "Fatal error",
                    "Algo sucedió mientras intentábamos obtener los datos :(",
                );
                return;
            }
        };

        let string = match String::from_utf8(output) {
            Ok(str) => str,
            Err(_e) => {
                eprintln!("No se pudo convertir el resultado a string.");
                show_message_dialog(
                    "Fatal error",
                    "Algo sucedió mientras intentábamos obtener los datos :(",
                );
                return;
            }
        };
        buffer.set_text(string.as_str());
    });
}

pub fn show_hash_button_on_clicked(button: &Button, text_view: &gtk::TextView) {
    let cloned_text_view = text_view.clone();
    button.connect_clicked(move |_| {
        let mut current_dir = match std::env::current_dir() {
            Ok(dir) => dir,
            Err(_e) => {
                eprintln!("No se pudo obtener el directorio actual");
                show_message_dialog(
                    "Fatal error",
                    "Algo sucedió mientras intentábamos obtener los datos :(",
                );

                return;
            }
        };
        let git_dir = match find_git_directory(&mut current_dir, ".mgit") {
            Some(dir) => dir,
            None => {
                eprintln!("No se pudo obtener el git dir.");
                show_message_dialog(
                    "Fatal error",
                    "Algo sucedió mientras intentábamos obtener los datos :(",
                );

                return;
            }
        };
        let line = vec![
            "git".to_string(),
            "show-ref".to_string(),
            "--hash".to_string(),
        ];

        let mut output: Vec<u8> = vec![];
        let result = git_show_ref(&git_dir, line, &mut output);
        if result.is_err() {
            show_message_dialog(
                "Fatal error",
                "Algo sucedió mientras intentábamos obtener los datos :(",
            );
            return;
        }
        let buffer = match cloned_text_view.get_buffer() {
            Some(buf) => buf,
            None => {
                eprintln!("No se pudo obtener el text buffer");
                show_message_dialog(
                    "Fatal error",
                    "Algo sucedió mientras intentábamos obtener los datos :(",
                );
                return;
            }
        };

        let string = match String::from_utf8(output) {
            Ok(str) => str,
            Err(_e) => {
                eprintln!("No se pudo convertir el resultado a string.");
                show_message_dialog(
                    "Fatal error",
                    "Algo sucedió mientras intentábamos obtener los datos :(",
                );
                return;
            }
        };
        buffer.set_text(string.as_str());
    });
}

pub fn verify_ref_button_on_clicked(button: &Button, text_view: &gtk::TextView, entry: &Entry) {
    let cloned_text_view = text_view.clone();
    let cloned_entry = entry.clone();
    button.connect_clicked(move |_| {
        let mut current_dir = match std::env::current_dir() {
            Ok(dir) => dir,
            Err(_e) => {
                eprintln!("No se pudo obtener el directorio actual");
                show_message_dialog(
                    "Fatal error",
                    "Algo sucedió mientras intentábamos obtener los datos :(",
                );

                return;
            }
        };
        let git_dir = match find_git_directory(&mut current_dir, ".mgit") {
            Some(dir) => dir,
            None => {
                eprintln!("No se pudo obtener el git dir.");
                show_message_dialog(
                    "Fatal error",
                    "Algo sucedió mientras intentábamos obtener los datos :(",
                );

                return;
            }
        };
        let path = cloned_entry.get_text();
        if path.is_empty() {
            show_message_dialog("Error", "Debe ingresar un path");
        } else {
            let line = vec![
                "git".to_string(),
                "show-ref".to_string(),
                "--verify".to_string(),
                path.to_string(),
            ];

            let mut output: Vec<u8> = vec![];
            let result = git_show_ref(&git_dir, line, &mut output);
            if result.is_err() {
                show_message_dialog(
                    "Fatal error",
                    "Algo sucedió mientras intentábamos obtener los datos :(",
                );
                return;
            }
            let buffer = match cloned_text_view.get_buffer() {
                Some(buf) => buf,
                None => {
                    eprintln!("No se pudo obtener el text buffer");
                    show_message_dialog(
                        "Fatal error",
                        "Algo sucedió mientras intentábamos obtener los datos :(",
                    );
                    return;
                }
            };

            let string = match String::from_utf8(output) {
                Ok(str) => str,
                Err(_e) => {
                    eprintln!("No se pudo convertir el resultado a string.");
                    show_message_dialog(
                        "Fatal error",
                        "Algo sucedió mientras intentábamos obtener los datos :(",
                    );
                    return;
                }
            };
            buffer.set_text(string.as_str());
        }
    });
}

pub fn show_ref_window(builder: &Builder) {
    let show_ref_view = match get_text_view(builder, "show-ref-view") {
        Some(view) => view,
        None => {
            eprintln!("No se pudo obtener el text view.");
            return;
        }
    };

    let show_ref_entry = match get_entry(builder, "show-ref-entry") {
        Some(entry) => entry,
        None => {
            eprintln!("No se pudo obtener el entry");
            return;
        }
    };

    apply_entry_style(&show_ref_entry);

    let verify_ref_button = get_button(builder, "verify-ref-button");
    let show_ref_button = get_button(builder, "show-ref-button");
    let show_heads_button = get_button(builder, "show-heads-button");
    let show_tags_button = get_button(builder, "show-tags-button");
    let show_hash_button = get_button(builder, "show-hash-button");

    handle_apply_button_style(&verify_ref_button);
    handle_apply_button_style(&show_ref_button);
    handle_apply_button_style(&show_heads_button);
    handle_apply_button_style(&show_tags_button);
    handle_apply_button_style(&show_hash_button);

    show_ref_button_on_clicked(&show_ref_button, &show_ref_view);
    show_heads_button_on_clicked(&show_heads_button, &show_ref_view);
    show_tags_button_on_clicked(&show_tags_button, &show_ref_view);
    show_hash_button_on_clicked(&show_hash_button, &show_ref_view);
    verify_ref_button_on_clicked(&verify_ref_button, &show_ref_view, &show_ref_entry);
}

/// ## `merge_window`
///
/// The `merge_window` function initializes the GTK merge window by connecting UI elements to Git merge functionality.
///
/// ### Parameters
/// - `builder`: A reference to the GTK builder for constructing the UI.
///
pub fn merge_window(builder: &Builder) -> io::Result<()> {
    let merge_button = get_button(builder, "merge-button");
    apply_button_style(&merge_button).map_err(|err| io::Error::new(io::ErrorKind::Other, err))?;
    let merge_input_branch_entry = match get_entry(builder, "merge-input-branch") {
        Some(merge) => merge,
        None => {
            return Err(io::Error::new(io::ErrorKind::Other, "Entry not found.\n"));
        }
    };
    let merge_text_view = match get_text_view(builder, "merge-text-view") {
        Some(text_view) => text_view,
        None => {
            return Err(io::Error::new(
                io::ErrorKind::Other,
                "Text view not found.\n",
            ));
        }
    };

    show_current_branch_on_merge_window(&merge_text_view)?;

    set_merge_button_behavior(&merge_button, &merge_input_branch_entry, &merge_text_view)?;
    Ok(())
}

/// Sets the text content of staging area views in a GTK+ application.
///
/// This function retrieves GTK+ text views from a provided builder, obtains information about the
/// staging area and the last commit in a Git repository, and sets the text content of the "not-staged"
/// and "staged" views accordingly.
///
/// # Arguments
///
/// * `builder` - A reference to a GTK+ builder containing the text views.
///
/// # Returns
///
/// - `Ok(())`: If the staging area views are successfully updated with text content.
/// - `Err(std::io::Error)`: If an error occurs during the process, it returns an `std::io::Error`.
///
pub fn set_staging_area_texts(builder: &gtk::Builder) -> io::Result<()> {
    match get_not_staged_text() {
        Ok(text) => update_text_view(builder, "not-staged-view", &text)?,
        Err(err) => {
            Err(io::Error::new(
                io::ErrorKind::Other,
                format!("Error getting not staged text: {}", err),
            ))?;
        }
    }
    match get_staged_text() {
        Ok(text) => update_text_view(builder, "staged-view", &text)?,
        Err(err) => {
            Err(io::Error::new(
                io::ErrorKind::Other,
                format!("Error getting staged text: {}", err),
            ))?;
        }
    }
    Ok(())
}

/// Get the text for not staged changes in a Git-like repository.
///
/// This function retrieves the text for changes that are not staged in a Git-like repository.
/// It finds the Git directory, index, and Gitignore file, and then fetches the not staged changes.
///
/// # Returns
///
/// - `Ok(String)`: If the operation is successful, it returns the text for not staged changes.
/// - `Err(std::io::Error)`: If an error occurs during the process, it returns an `std::io::Error`.
fn get_not_staged_text() -> io::Result<String> {
    let current_dir =
        std::env::current_dir().map_err(|e| io::Error::new(io::ErrorKind::Other, e))?;
    let current_dir_str = current_dir.to_str().ok_or(io::Error::new(
        io::ErrorKind::Other,
        "Failed to convert current directory to string",
    ))?;

    let git_dir = find_git_directory(&mut current_dir.clone(), ".mgit").ok_or(io::Error::new(
        io::ErrorKind::Other,
        "Failed to find git directory",
    ))?;

    let index_file = format!("{}{}", git_dir, "/index");
    let gitignore_path = format!("{}{}", current_dir.to_str().unwrap(), "/.gitignore");
    let index = index::Index::load(&index_file, &git_dir, &gitignore_path)?;

    let not_staged_files = status::get_unstaged_changes(&index, current_dir_str)
        .map_err(|e| io::Error::new(io::ErrorKind::Other, e))?;

    let mut untracked_files_output: Vec<u8> = Vec::new();
    status::find_untracked_files(
        &current_dir,
        &current_dir,
        &index,
        &mut untracked_files_output,
    )?;

    let mut untracked_string = String::from_utf8(untracked_files_output)
        .map_err(|e| io::Error::new(io::ErrorKind::Other, e))?;
    untracked_string = untracked_string.replace("\x1b[31m\t\t", "");
    untracked_string = untracked_string.replace("x1b[0m\n", "\n");

    Ok(not_staged_files + &untracked_string)
}

/// Get the text for staged changes in a Git-like repository.
///
/// This function retrieves the text for changes that are staged in a Git-like repository.
/// It finds the Git directory, index, and Gitignore file, and then fetches the staged changes.
///
/// # Returns
///
/// - `Ok(String)`: If the operation is successful, it returns the text for staged changes.
/// - `Err(std::io::Error)`: If an error occurs during the process, it returns an `std::io::Error`.
fn get_staged_text() -> io::Result<String> {
    let mut current_dir = std::env::current_dir()?;
    let git_dir = find_git_directory(&mut current_dir, ".mgit").ok_or(io::Error::new(
        io::ErrorKind::Other,
        "Failed to find git directory",
    ))?;
    println!("LLEGUE");
    let last_commit = match branch::get_current_branch_commit(&git_dir) {
        Ok(commit) => commit,
        Err(_) => "0000000000000000000000000000000000000000".to_string(),
    };
    let last_commit_tree: Option<Tree> =
        match tree_handler::load_tree_from_commit(&last_commit, &git_dir) {
            Ok(tree) => Some(tree),
            Err(_) => None,
        };
    let index_file = format!("{}{}", git_dir, "/index");
    let gitignore_path = format!("{}{}", current_dir.to_str().unwrap(), "/.gitignore");
    let index = index::Index::load(&index_file, &git_dir, &gitignore_path)?;
    let staged_files = status::get_staged_changes(&index, last_commit_tree)
        .map_err(|e| io::Error::new(io::ErrorKind::Other, e))?;

    Ok(staged_files)
}

/// Update a GTK text view with the specified text.
///
/// This function takes a GTK Builder, the name of a text view, and the text to be displayed in the view.
/// It retrieves the text view and its buffer, then sets the provided text in the view.
///
/// # Arguments
///
/// * `builder` - A reference to a GTK Builder.
/// * `view_name` - The name of the text view in the builder.
/// * `text` - The text to set in the view.
///
/// # Returns
///
/// - `Ok(())`: If the text view is successfully updated.
/// - `Err(std::io::Error)`: If an error occurs during the process, it returns an `std::io::Error`.
fn update_text_view(builder: &gtk::Builder, view_name: &str, text: &str) -> io::Result<()> {
    let text_view: gtk::TextView = builder.get_object(view_name).ok_or(io::Error::new(
        io::ErrorKind::Other,
        format!("Failed to get {} object", view_name),
    ))?;

    let buffer = text_view.get_buffer().ok_or(io::Error::new(
        io::ErrorKind::Other,
        format!("Failed to get buffer for {}", view_name),
    ))?;

    buffer.set_text(text);
    Ok(())
}

/// Format a list of branch history entries into a single string.
///
/// This function takes a vector of branch history entries, where each entry consists of a commit
/// hash and a commit message. It formats these entries into a single string, with each entry
/// presented as a compact line with the abbreviated commit hash and commit message.
///
/// # Arguments
///
/// * `history_vec` - A vector of tuples, where each tuple contains a commit hash and a commit message.
///
/// # Returns
///
/// A formatted string containing the branch history entries, each presented as a single line
/// with the abbreviated commit hash and commit message.
///
pub fn format_branch_history(history_vec: Vec<(String, String)>) -> String {
    let mut string_result: String = "".to_string();
    for commit in history_vec {
        let hash_abridged = &commit.0[..6];
        let commit_line = hash_abridged.to_string() + "\t" + &commit.1 + "\n";
        string_result.push_str(&commit_line);
    }
    string_result.to_string()
}

/// Set the commit history view in a GTK+ application.
///
/// This function populates the commit history view in the GTK+ application by obtaining the
/// current branch name, retrieving the commit history for the branch, formatting it, and
/// setting it in the view. It also updates a label to display the current branch.
///
/// # Arguments
///
/// * `builder` - A reference to a GTK+ builder containing the UI elements.
///
/// # Returns
///
/// - `Ok(())`: If the commit history view is successfully updated.
/// - `Err(std::io::Error)`: If an error occurs during the process, it returns an `std::io::Error`.
///
pub fn set_commit_history_view(builder: &gtk::Builder) -> io::Result<()> {
    let label_current_branch: gtk::Label = builder
        .get_object("commit-current-branch-commit")
        .ok_or_else(|| io::Error::new(io::ErrorKind::Other, "Failed to get label"))?;
    let mut current_dir = std::env::current_dir()?;
    let binding = current_dir.clone();
    let _current_dir_str = binding.to_str().unwrap();
    let git_dir_path_result = utils::find_git_directory(&mut current_dir, ".mgit");
    let git_dir_path = match git_dir_path_result {
        Some(path) => path,
        None => {
            return Err(io::Error::new(
                io::ErrorKind::Other,
                "Git directory not found\n",
            ))
        }
    };
    let current_branch_name = commit::get_branch_name(&git_dir_path)?;
    let current_branch_text: String = "Current branch: ".to_owned() + &current_branch_name;
    label_current_branch.set_text(&current_branch_text);
    let branch_last_commit = branch::get_current_branch_commit(&git_dir_path)?;
    let branch_commits_history =
        utils::get_branch_commit_history_with_messages(&branch_last_commit, &git_dir_path)?;
    let branch_history_formatted = format_branch_history(branch_commits_history);
    let text_view_history: gtk::TextView = builder
        .get_object("commit-history-view")
        .ok_or_else(|| io::Error::new(io::ErrorKind::Other, "Failed to get history view"))?;
    let history_buffer = text_view_history
        .get_buffer()
        .ok_or_else(|| io::Error::new(io::ErrorKind::Other, "Failed to get history buffer"))?;
    history_buffer.set_text(&branch_history_formatted);
    Ok(())
}

/// Get the current working directory as a string.
fn get_current_dir_string() -> io::Result<String> {
    let current_dir = std::env::current_dir()?;
    current_dir
        .to_str()
        .map(String::from) // Convert the &str to String
        .ok_or_else(|| {
            io::Error::new(
                io::ErrorKind::Other,
                "Failed to convert current directory to string",
            )
        })
}

/// Get the Git directory path or return an error if not found.
fn get_git_directory_path(current_dir: &Path) -> io::Result<String> {
    match utils::find_git_directory(&mut current_dir.to_path_buf(), ".mgit") {
        Some(path) => Ok(path),
        None => Err(io::Error::new(
            io::ErrorKind::Other,
            "Git directory not found",
        )),
    }
}

/// Check if the commit message is empty and show an error dialog if it is.
fn check_commit_message(message: &str) -> io::Result<()> {
    if message.is_empty() {
        let dialog = gtk::MessageDialog::new(
            None::<&gtk::Window>,
            gtk::DialogFlags::MODAL,
            gtk::MessageType::Error,
            gtk::ButtonsType::Ok,
            "Debe ingresar un mensaje de commit.",
        );

        dialog.run();
        dialog.close();
        return Ok(());
    }
    Ok(())
}

/// Make a new commit with the provided message.
fn create_new_commit(git_dir_path: &str, message: &str, git_ignore_path: &str) -> io::Result<()> {
    let result = commit::new_commit(git_dir_path, message, git_ignore_path);
    println!("{:?}", result);
    Ok(())
}

/// Perform the commit operation.
fn perform_commit(builder: &gtk::Builder, message: String) -> io::Result<()> {
    let current_dir_str = get_current_dir_string()?;
    let git_dir_path = get_git_directory_path(&PathBuf::from(&current_dir_str))?;
    let git_ignore_path = format!("{}/{}", current_dir_str, ".mgitignore");

    check_commit_message(&message)?;
    create_new_commit(&git_dir_path, &message, &git_ignore_path)?;

    set_commit_history_view(builder)?;
    Ok(())
}

/// Commit changes to a custom Git-like version control system.
fn make_commit(builder: &gtk::Builder) -> io::Result<()> {
    let message_view: gtk::Entry =
        builder
            .get_object("commit-message-text-view")
            .ok_or_else(|| {
                io::Error::new(
                    io::ErrorKind::Other,
                    "Failed to get commit message text view",
                )
            })?;

    let message = message_view.get_text().to_string();

    perform_commit(builder, message)
}<|MERGE_RESOLUTION|>--- conflicted
+++ resolved
@@ -1175,7 +1175,7 @@
     ) {
         Ok(_) => Ok("The 'checkout branch' function executed successfully.".to_string()),
         Err(err) => {
-<<<<<<< HEAD
+
             {
                 match err.kind() {
                     std::io::ErrorKind::UnexpectedEof => {
@@ -1188,26 +1188,12 @@
                         ));
                     }
                 };
-=======
-            match err.kind() {
-                std::io::ErrorKind::UnexpectedEof => {
-                    eprintln!("exito.");
-                }
-                _ => {
-                    return Err(io::Error::new(
-                        io::ErrorKind::NotFound,
-                        "Error calling the 'checkout branch' function\n",
-                    ));
-                }
->>>>>>> 732b7035
+
             };
             Err(())
         }
     };
-<<<<<<< HEAD
-=======
-
->>>>>>> 732b7035
+
     Ok("Ok".to_string())
 }
 
