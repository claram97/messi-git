<<<<<<< HEAD
use crate::add::add;
=======
use crate::branch;
>>>>>>> 28f46a26
use crate::branch::create_new_branch;
use crate::branch::git_branch_for_ui;
use crate::branch::list_branches;
use crate::commit;
use crate::gui::style::{apply_button_style, apply_window_style, get_button, load_and_get_window};
<<<<<<< HEAD
use crate::init::git_init;
=======
use crate::index;
>>>>>>> 28f46a26
use crate::log::accumulate_logs;
use crate::log::log;
use crate::log::print_logs;
use crate::log::Log;
use crate::status;
use crate::tree_handler;
use crate::utils::find_git_directory;
use core::cell::RefCell;
use gtk::Dialog;
use gtk::prelude::*;
use gtk::Builder;
use gtk::CssProvider;
use gtk::FileChooserAction;
use gtk::FileChooserDialog;
use gtk::Label;
use std::io;
use std::path::Path;
use std::rc::Rc;
use std::sync::Mutex;

use super::style::apply_clone_button_style;
use super::style::apply_entry_style;
use super::style::apply_label_style;
use super::style::get_entry;
use super::style::get_label;

pub static mut OPEN_WINDOWS: Option<Mutex<Vec<gtk::Window>>> = None;

/// Runs the main window of a GTK application.
///
/// This function initializes and displays the main window of the application using a UI builder. It configures the window, adds buttons for actions such as "Clone" and "Init," and connects these buttons to their respective event handlers.
///
pub fn run_main_window() {
    unsafe {
        OPEN_WINDOWS = Some(Mutex::new(Vec::new()));
    }

    let builder = Builder::new();
    if let Some(window) = load_and_get_window(&builder, "src/gui/part3.ui", "window") {
        window.set_default_size(800, 600);
        add_to_open_windows(&window);
        apply_window_style(&window);

        let button_clone: gtk::Button = get_button(&builder, "buttonclone", "Clone");
        let button_init: gtk::Button = get_button(&builder, "buttoninit", "Init");
        apply_button_style(&button_clone);
        apply_button_style(&button_init);

        connect_button_clicked_main_window(&button_clone, "Clone");
        connect_button_clicked_main_window(&button_init, "Init");

        window.show_all();
    }
}

/// Closes all open GTK windows in a GTK application.
///
/// This function iterates through the list of open windows maintained by the application and closes each window. It ensures that all open windows are properly closed and their references are removed from the list.
///
pub fn close_all_windows() {
    unsafe {
        if let Some(ref mutex) = OPEN_WINDOWS {
            let mut open_windows = mutex.lock().expect("Mutex lock failed");
            for window in open_windows.iter() {
                window.close();
            }
            open_windows.clear();
        }
    }
}

/// Adds a GTK window to the list of open windows in a GTK application.
///
/// This function takes a reference to a GTK window (`window`) and adds it to the list of open windows maintained by the application. The list of open windows is managed using a mutex to ensure thread safety.
///
/// # Arguments
///
/// - `window`: A reference to the GTK window to be added to the list of open windows.
///
fn add_to_open_windows(window: &gtk::Window) {
    unsafe {
        if let Some(ref mutex) = OPEN_WINDOWS {
            let mut open_windows = mutex.lock().expect("Mutex lock failed");
            open_windows.push(window.clone());
        }
    }
}

/// Obtains text data from a function and returns it as a result.
///
/// This function invokes another function, `git_branch_for_ui`, to retrieve text data and returns it as a `Result`. If the data is obtained successfully, it is wrapped in a `Result::Ok`, and if an error occurs during the data retrieval, it is wrapped in a `Result::Err`.
///
/// # Returns
///
/// - `Ok(String)`: If the text data is successfully obtained, it contains the text.
/// - `Err(std::io::Error)`: If an error occurs during data retrieval, it contains the error information.
///
fn obtener_texto_desde_funcion() -> Result<String, std::io::Error> {
    match git_branch_for_ui(None) {
        Ok(result) => Ok(result),
        Err(err) => Err(err),
    }
}

fn obtener_texto_desde_log() -> Result<String, std::io::Error> {
    let mut current_dir = std::env::current_dir()?;
    let git_dir = match find_git_directory(&mut current_dir, ".mgit") {
        Some(git_dir) => git_dir,
        None => {
            return Err(io::Error::new(
                io::ErrorKind::NotFound,
                "Git directory not found\n",
            ))
        }
    };

    let log_iter = log(None, &git_dir, 10, 0, true);
    let log_iter = log_iter.unwrap();
    let log_text = get_logs_as_string(log_iter);

    Ok(log_text)
}

pub fn get_logs_as_string(log_iter: impl Iterator<Item = Log>) -> String {
    let mut log_text = String::new();

    for log in log_iter {
        log_text.push_str(&log.to_string());
        log_text.push('\n');
    }

    log_text
}

/// Displays a repository window with various buttons and actions in a GTK application.
///
/// This function initializes and displays a GTK repository window using a UI builder. It configures the window, adds buttons with specific actions, and sets their styles and click event handlers. The repository window provides buttons for actions like "Add," "Commit," "Push," and more.
///
fn show_repository_window() {
    let builder = gtk::Builder::new();
    if let Some(new_window) = load_and_get_window(&builder, "src/gui/new_window2.ui", "window") {
        let new_window_clone = new_window.clone();
        let builder_clone = builder.clone();
        let builder_clone1 = builder.clone();
        set_staging_area_texts(&builder);
        
        add_to_open_windows(&new_window);
        configure_repository_window(new_window);
        let button1 = get_button(&builder, "show-log-button", "Log");
        let button2 = get_button(&builder, "show-branches-button", "Commit");

        let button3 = get_button(&builder, "add-path-button", "Add path");
        let button4 = get_button(&builder, "button4", "Push");
        let button5 = get_button(&builder, "button5", "Push");
        let button6 = get_button(&builder, "button6", "Push");
        let button7 = get_button(&builder, "button7", "Push");
        let button8 = get_button(&builder, "button8", "Push");
        let button9 = get_button(&builder, "button9", "Push");
        let button10 = get_button(&builder, "new-branch-button", "Push");
        let button11 = get_button(&builder, "button11", "Push");

        apply_button_style(&button1);
        //apply_button_style(&button2);
        apply_button_style(&button3);
        apply_button_style(&button4);
        apply_button_style(&button5);
        apply_button_style(&button6);
        apply_button_style(&button7);
        apply_button_style(&button8);
        apply_button_style(&button9);
        //apply_button_style(&button10);
        apply_button_style(&button11);

        // button9.set_visible(false);
        // button10.set_visible(false);

        button1.connect_clicked(move |_| {
            let log_text_view: gtk::TextView = builder_clone.get_object("log-text").unwrap();

            //let label: Label = builder_clone.get_object("show-log-label").unwrap();
            let texto_desde_funcion = obtener_texto_desde_log();
            match texto_desde_funcion {
                Ok(texto) => {
                    //let font_description = pango::FontDescription::from_string("Sans 2"); // Cambia "Serif 12" al tamaño y estilo de fuente deseado
                    //log_text_view.override_font(&font_description);
                    log_text_view.set_hexpand(true);
                    log_text_view.set_halign(gtk::Align::Start);

                    // label.set_ellipsize(pango::EllipsizeMode::End);
                    // label.set_text(&texto);
                    //let text_view: TextView = builder.get_object("text_view").unwrap();
                    let buffer = log_text_view.get_buffer().unwrap();
                    buffer.set_text(texto.as_str());
                }
                Err(err) => {
                    eprintln!("Error al obtener el texto: {}", err);
                }
            }
        });

        button2.connect_clicked(move |_| {
            let builder_clone = builder.clone();
            let branch_text_view: gtk::TextView =
                builder_clone.get_object("show-branches-text").unwrap();

            let texto_desde_funcion = obtener_texto_desde_funcion();
            match texto_desde_funcion {
                Ok(texto) => {
                    let buffer = branch_text_view.get_buffer().unwrap();
                    buffer.set_text(texto.as_str());
                }
                Err(err) => {
                    eprintln!("Error al obtener el texto: {}", err);
                }
            }
        });

        button10.connect_clicked(move |_| {
            create_text_entry_window("Enter the name of the branch", |text| {
                git_branch_for_ui(Some(text));
                close_all_windows();
                show_repository_window();
            });
        });


        // button3.connect_clicked(move |_| {
        //     let builder_clone = builder.clone();
        //     let new_window_clone_clone = new_window_clone.clone();
        //     let dialog = Dialog::with_buttons(
        //         Some("Insert the path"),
        //         Some(&new_window_clone_clone),
        //         gtk::DialogFlags::MODAL,
        //         &[("OK", gtk::ResponseType::Ok), ("Cancel", gtk::ResponseType::Cancel)],
        //     );

        //     dialog.set_position(gtk::WindowPosition::CenterOnParent);

        //     let content_area = dialog.get_content_area();
        //     let entry = gtk::Entry::new();
        //     entry.set_text("Default Text");
        //     content_area.add(&entry);
        //     dialog.show_all();

        //     dialog.connect_response(move |dialog, response| {
        //         if response == gtk::ResponseType::Ok {
        //             let text = entry.get_text().to_string();
        //             let label: Label = builder_clone.get_object("label").unwrap();
        //             label.set_text(&text);
        //         }
        //         dialog.close();
        //     });
        // });

        button4.connect_clicked(move |_| {
            println!("Button 4 clicked.");
        });

        button5.connect_clicked(move |_| {
            println!("Button 5 clicked.");
        });

        button6.connect_clicked(move |_| {
            println!("Button 6 clicked.");
        });

        // button7.connect_clicked(move |_| {
        //     button9.set_visible(true);
        //     button10.set_visible(true);
        //     let builder_clone = builder.clone();

        //     button9.connect_clicked(move |_| {
        //         let label: Label = builder_clone.get_object("label").unwrap();
        //         let texto_desde_funcion = obtener_texto_desde_funcion();
        //         match texto_desde_funcion {
        //             Ok(texto) => {
        //                 label.set_text(&texto);
        //             }
        //             Err(err) => {
        //                 eprintln!("Error al obtener el texto: {}", err);
        //             }
        //         }
        //     });
        // });

<<<<<<< HEAD
        button8.connect_clicked(move |_| {
            new_window_clone.close();
            run_main_window();
        });

=======
        // button8.connect_clicked(move |_| {
        //     new_window_clone.close();
        //     run_main_window();
        // });
        
>>>>>>> 28f46a26
        button11.connect_clicked(move |_| {
            let label: Label = builder_clone1.get_object("label").unwrap();
            create_text_entry_window("Enter the path of the file", move |text| {
                let resultado = obtener_texto_desde_add(&text);

                match resultado {
                    Ok(texto) => {
                        label.set_text(&texto);
                    }
                    Err(err) => {
                        eprintln!("Error al obtener el texto: {}", err);
                    }
                }
            });
        });
    }
}

fn set_staging_area_texts(builder: &gtk::Builder) {
    let staging_area_text_view: gtk::TextView = builder.get_object("not-staged-view").unwrap();
    let buffer = staging_area_text_view.get_buffer().unwrap();
    let mut current_dir = std::env::current_dir().unwrap();
    let binding = current_dir.clone();
    let current_dir_str = binding.to_str().unwrap();
    let git_dir = find_git_directory(&mut current_dir, ".mgit").unwrap();
    let index_file = format!("{}{}", git_dir, "/index");
    let gitignore_path = format!("{}{}", current_dir.to_str().unwrap(), "/.gitignore");
    let index = index::Index::load(&index_file, &git_dir, &gitignore_path).unwrap();
    let not_staged_files = status::get_unstaged_changes(&index, &current_dir_str).unwrap();
    buffer.set_text(&not_staged_files);

    let staged_area_text_view: gtk::TextView = builder.get_object("staged-view").unwrap();
    let staged_buffer = staged_area_text_view.get_buffer().unwrap();
    //Get the repos last commit
    let last_commit = branch::get_current_branch_commit(&git_dir).unwrap();
    let last_commit_tree = tree_handler::load_tree_from_commit(&last_commit, &git_dir).unwrap();
    let staged_files = status::get_staged_changes(&index, &last_commit_tree).unwrap();
    staged_buffer.set_text(&staged_files);
}


fn obtener_texto_desde_add(texto: &str) -> Result<String, io::Error> {
    let mut current_dir = std::env::current_dir()?;
    let git_dir = match find_git_directory(&mut current_dir, ".mgit") {
        Some(git_dir) => git_dir,
        None => {
            return Err(io::Error::new(
                io::ErrorKind::NotFound,
                "Git directory not found\n",
            ))
        }
    };
    let index_path = format!("{}/{}", git_dir, "index");
    let git_dir_parent = match Path::new(&git_dir).parent() {
        Some(git_dir_parent) => git_dir_parent,
        None => {
            return Err(io::Error::new(
                io::ErrorKind::NotFound,
                "Gitignore filey not found\n",
            ))
        }
    };
    let git_ignore_path = format!(
        "{}/{}",
        git_dir_parent.to_string_lossy().to_string(),
        ".mgitignore"
    );
    match add(&texto, &index_path, &git_dir, &git_ignore_path, None) {
        Ok(_) => {
            println!("La función 'add' se ejecutó correctamente.");
        }
        Err(err) => {
            eprintln!("Error al llamar a la función 'add': {:?}", err);
        }
    };
    Ok("hola".to_string())
}

/// Configures the properties of a repository window in a GTK application.
///
/// This function takes a GTK window (`new_window`) as input and configures the repository window's properties, such as setting its default size and applying a specific window style, before displaying it.
///
/// # Arguments
///
/// - `new_window`: The GTK window to be configured as a repository window.
///
fn configure_repository_window(new_window: gtk::Window) {
    new_window.set_default_size(800, 600);
    apply_window_style(&new_window);
    new_window.show_all();
}

/// Creates a GTK text entry window for user input with a message and a callback function.
///
/// This function generates a new GTK window with a text entry field and an "OK" button. It allows users to input text and invokes a provided callback function when the "OK" button is clicked. The window can display a custom message as its title.
///
/// # Arguments
///
/// - `message`: A string message to be displayed as the window's title.
/// - `on_text_entered`: A callback function that takes a string parameter and is called when the user confirms the text input.
///
fn create_text_entry_window(message: &str, on_text_entered: impl Fn(String) + 'static) {
    let entry_window = gtk::Window::new(gtk::WindowType::Toplevel);
    add_to_open_windows(&entry_window);
    apply_window_style(&entry_window);
    entry_window.set_title(message);
    entry_window.set_default_size(400, 150);

    let main_box = gtk::Box::new(gtk::Orientation::Vertical, 0);
    entry_window.add(&main_box);

    let entry = gtk::Entry::new();
    entry.set_text("Default Text");
    main_box.add(&entry);

    let ok_button = gtk::Button::with_label("OK");
    apply_button_style(&ok_button);
    main_box.add(&ok_button);

    ok_button.connect_clicked(move |_| {
        let text = entry.get_text().to_string();
        // close_all_windows();
        // show_repository_window();
        on_text_entered(text);
    });

    entry_window.show_all();
}

/// Connects a GTK button in an initialization window to specific actions based on its type.
///
/// This function takes a reference to a GTK button (`button`) and a button type (`button_type`) as input and connects a click event handler. The handler performs different actions based on the button's type, such as opening text entry dialogs, closing all windows, or showing a repository window.
///
/// # Arguments
///
/// - `button`: A reference to the GTK button to which the event handler will be connected.
/// - `button_type`: A string indicating the type of button, which determines the action to be taken when the button is clicked.
fn connect_button_clicked_init_window(button: &gtk::Button, button_type: &str) {
    let button_type = button_type.to_owned();

    button.connect_clicked(move |_| {
        let current_dir = std::env::current_dir();

        if let Ok(current_dir) = current_dir {
            let dir_str = current_dir.to_str().unwrap_or("").to_string();

            if button_type == "option2" {
                create_text_entry_window("Enter the branch", move |text| {
                    let result = git_init(&dir_str, &text, None);
                    match result {
                        Ok(_) => {
                            close_all_windows();
                            show_repository_window();
                        }
                        Err(err) => {
                            close_all_windows();
                            run_main_window();
                        }
                    }
                });
            } else if button_type == "option3" {
                create_text_entry_window("Enter the template path", move |text| {
                    let result = git_init(&dir_str, "main", Some(&text));
                    match result {
                        Ok(_) => {
                            close_all_windows();
                            show_repository_window();
                        }
                        Err(err) => {
                            close_all_windows();
                            run_main_window();
                        }
                    }
                });
            } else if button_type == "option1" {
                let result = git_init(&dir_str, "main", None);
                match result {
                    Ok(_) => {
                        close_all_windows();
                        show_repository_window();
                    }
                    Err(err) => {
                        close_all_windows();
                        run_main_window();
                    }
                }
            }
        } else {
            eprintln!("No se pudo obtener el directorio actual.");
        }
    });
}

<<<<<<< HEAD
=======

>>>>>>> 28f46a26
/// Configures the properties of a clone window in a GTK application.
///
/// This function takes a reference to a GTK window (`new_window_clone`) and a GTK builder (`builder`) as input and configures the clone window's properties, including adding it to the list of open windows, applying a specific window style, and setting its default size.
///
/// # Arguments
///
/// - `new_window_clone`: A reference to the GTK window to be configured.
/// - `builder`: A reference to the GTK builder used for UI construction.
///
fn configure_init_window(new_window_init: &gtk::Window, builder: &gtk::Builder) {
    add_to_open_windows(new_window_init);
    apply_window_style(new_window_init);
    new_window_init.set_default_size(800, 600);

    let button1 = get_button(builder, "button1", "option1");
    let button2 = get_button(builder, "button2", "option2");
    let button3 = get_button(builder, "button3", "option3");

    apply_button_style(&button1);
    apply_button_style(&button2);
    apply_button_style(&button3);

    connect_button_clicked_init_window(&button1, "option1");
    connect_button_clicked_init_window(&button2, "option2");
    connect_button_clicked_init_window(&button3, "option3");
}

/// Configures the properties of a clone window in a GTK application.
///
/// This function takes a reference to a GTK window (`new_window_clone`) and a GTK builder (`builder`) as input and configures the clone window's properties, including adding it to the list of open windows, applying a specific window style, and setting its default size.
///
/// # Arguments
///
/// - `new_window_clone`: A reference to the GTK window to be configured.
/// - `builder`: A reference to the GTK builder used for UI construction.
///
fn configure_clone_window(
    new_window_clone: &gtk::Window,
    builder: &gtk::Builder,
) -> io::Result<()> {
    add_to_open_windows(new_window_clone);
    let result = apply_window_style(&new_window_clone);
    if result.is_err() {
        return Err(std::io::Error::new(
            std::io::ErrorKind::Interrupted,
            "Fatal error.\n",
        ));
    }

    let url_entry = match get_entry(builder, "url-entry") {
        Some(entry) => entry,
        None => {
            return Err(std::io::Error::new(
                std::io::ErrorKind::NotFound,
                "Entry not found: url-entry\n",
            ))
        }
    };

    apply_entry_style(&url_entry);
    let dir_to_clone_entry = match get_entry(builder, "dir-to-clone-entry") {
        Some(entry) => entry,
        None => {
            return Err(std::io::Error::new(
                std::io::ErrorKind::NotFound,
                "Entry not found.\n",
            ))
        }
    };
    let dir_to_clone_entry_clone = dir_to_clone_entry.clone();

    apply_entry_style(&dir_to_clone_entry);

    let browse_button = get_button(builder, "browse-button", "Browse");
    let clone_button = get_button(builder, "clone-button", "Clone the repo!");

    let new_window_clone_clone = new_window_clone.clone();
    clone_button.connect_clicked(move |_| {
        let url_text = url_entry.get_text().to_string();
        let dir_text = dir_to_clone_entry.get_text().to_string();

        if url_text.is_empty() || dir_text.is_empty() {
            let error_dialog = gtk::MessageDialog::new(
                Some(&new_window_clone_clone),
                gtk::DialogFlags::MODAL,
                gtk::MessageType::Error,
                gtk::ButtonsType::Ok,
                "Faltan datos: URL o directorio de clonación.",
            );
            error_dialog.run();
            error_dialog.close();
        } else {
            println!("Ok!");
            // Si ambos campos tienen datos, llama a la función de clonación
            // (asume que ya tienes una función llamada clone_repository)
            // if let Err(err) = clone_repository(&url_text, &dir_text) {
            //     // Si hubo un error al clonar, muestra un mensaje de error
            //     let error_dialog = gtk::MessageDialog::new(
            //         Some(new_window_clone_clone),
            //         gtk::DialogFlags::MODAL,
            //         gtk::MessageType::Error,
            //         gtk::ButtonsType::Ok,
            //         &format!("Error al clonar el repositorio: {}", err));
            //     error_dialog.run();
            //     error_dialog.close();
            // }
        }
    });

    apply_clone_button_style(&browse_button);
    apply_clone_button_style(&clone_button);

    let new_window_clone_clone = new_window_clone.clone();
    browse_button.connect_clicked(move |_| {
        let dialog: FileChooserDialog = FileChooserDialog::new(
            Some("Seleccionar Carpeta"),
            Some(&new_window_clone_clone),
            FileChooserAction::SelectFolder,
        );

        dialog.set_position(gtk::WindowPosition::CenterOnParent);

        dialog.add_button("Cancelar", gtk::ResponseType::Cancel);
        dialog.add_button("Seleccionar", gtk::ResponseType::Ok);

        if dialog.run() == gtk::ResponseType::Ok {
            if let Some(folder) = dialog.get_filename() {
                dir_to_clone_entry_clone.set_text(&folder.to_string_lossy());
            }
        }

        dialog.close();
    });
    let url_label = match get_label(builder, "url-label", 14.0) {
        Some(label) => label,
        None => {
            return Err(std::io::Error::new(
                std::io::ErrorKind::NotFound,
                "Label not found: url-label\n",
            ))
        }
    };

    let clone_dir_label = match get_label(builder, "clone-dir-label", 14.0) {
        Some(label) => label,
        None => {
            return Err(std::io::Error::new(
                std::io::ErrorKind::NotFound,
                "Label not found: clone-dir-label\n",
            ))
        }
    };

    let clone_info_label = match get_label(builder, "clone-info-label", 26.0) {
        Some(label) => label,
        None => {
            return Err(std::io::Error::new(
                std::io::ErrorKind::NotFound,
                "Label not found: clone-info-label\n",
            ))
        }
    };

    apply_label_style(&url_label);
    apply_label_style(&clone_dir_label);
    apply_label_style(&clone_info_label);

    new_window_clone.set_default_size(800, 600);
    Ok(())
}

/// Connects a GTK button to a specific action.
///
/// This function takes a GTK button and a button type as input and sets an event handler for the "clicked" event of the button.
/// When the button is clicked, it performs a specific action based on the provided button type.
///
/// # Arguments
///
/// - `button`: A reference to the GTK button to which the event handler will be connected.
/// - `button_type`: A string indicating the button type, which determines the action to be taken when the button is clicked.
///
fn connect_button_clicked_main_window(button: &gtk::Button, button_type: &str) {
    let button_type = button_type.to_owned();

    button.connect_clicked(move |_| {
        let builder = gtk::Builder::new();
        match button_type.as_str() {
            "Init" => {
                if let Some(new_window_init) =
                    load_and_get_window(&builder, "src/gui/windowInit.ui", "window")
                {
                    configure_init_window(&new_window_init, &builder);
                    new_window_init.show_all();
                }
            }
            "Clone" => {
                if let Some(new_window_clone) =
                    load_and_get_window(&builder, "src/gui/windowClone.ui", "window")
                {
                    configure_clone_window(&new_window_clone, &builder);
                    new_window_clone.show_all();
                }
            }
            _ => eprintln!("Unknown button type: {}", button_type),
        }
    });
}<|MERGE_RESOLUTION|>--- conflicted
+++ resolved
@@ -1,18 +1,12 @@
-<<<<<<< HEAD
 use crate::add::add;
-=======
 use crate::branch;
->>>>>>> 28f46a26
 use crate::branch::create_new_branch;
 use crate::branch::git_branch_for_ui;
 use crate::branch::list_branches;
 use crate::commit;
 use crate::gui::style::{apply_button_style, apply_window_style, get_button, load_and_get_window};
-<<<<<<< HEAD
 use crate::init::git_init;
-=======
 use crate::index;
->>>>>>> 28f46a26
 use crate::log::accumulate_logs;
 use crate::log::log;
 use crate::log::print_logs;
@@ -298,19 +292,11 @@
         //     });
         // });
 
-<<<<<<< HEAD
-        button8.connect_clicked(move |_| {
-            new_window_clone.close();
-            run_main_window();
-        });
-
-=======
         // button8.connect_clicked(move |_| {
         //     new_window_clone.close();
         //     run_main_window();
         // });
         
->>>>>>> 28f46a26
         button11.connect_clicked(move |_| {
             let label: Label = builder_clone1.get_object("label").unwrap();
             create_text_entry_window("Enter the path of the file", move |text| {
@@ -504,10 +490,6 @@
     });
 }
 
-<<<<<<< HEAD
-=======
-
->>>>>>> 28f46a26
 /// Configures the properties of a clone window in a GTK application.
 ///
 /// This function takes a reference to a GTK window (`new_window_clone`) and a GTK builder (`builder`) as input and configures the clone window's properties, including adding it to the list of open windows, applying a specific window style, and setting its default size.
